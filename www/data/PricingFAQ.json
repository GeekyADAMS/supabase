--- conflicted
+++ resolved
@@ -21,11 +21,7 @@
   },
   {
     "question": "How do I know which tier I need before I even finish building my project?",
-<<<<<<< HEAD
-    "answer": "Start on the free tier and see what happens. We have soft-limits and will reach out to you to let you know if you need to upgrade to a higher tier."
-=======
     "answer": "Start on the free tier and see what happens. We have soft limits and will reach out to you to let you know if you need to upgrade to a higher tier."
->>>>>>> 0c862ed8
   },
   {
     "question": "I'm worried I could end up with a huge bill at the end of the month.",
@@ -112,13 +108,8 @@
     "answer": "For Free Tier the limit is 2GB, for Pro Tier it is 200GB. There are no limits on Pay as you Go."
   },
   {
-<<<<<<< HEAD
-    "question": "What is the largest database I can deploy to a Free Tier? Is there a limit on the number of rows?",
+    "question": "What is the largest database I can deploy to the Free Tier? Is there a limit on the number of rows?",
     "answer": "You can make a project with a 500 Mb Database and 1 GB File Storage on the Free Tier. You can fit as many rows as possible into the space provided."
-=======
-    "question": "What is the largest database I can deploy to a hobby Free Tier? Is there a limit on the number of rows?",
-    "answer": "You can make a project with a 500MB Database and 1GB File Storage on the Free Tier. You can see our full breakdown of our pricing tiers and features here."
->>>>>>> 0c862ed8
   },
   {
     "question": "What if I need one project for development and one for production?",
