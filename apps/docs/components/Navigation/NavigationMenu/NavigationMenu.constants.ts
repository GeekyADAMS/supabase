// import SupabaseJsV1Nav from 'data/nav/supabase-js/v1'
// import SupabaseJsV2Nav from 'data/nav/supabase-js/v2'
// import SupabaseDartV0Nav from 'data/nav/supabase-dart/v0'
// import SupabaseDartV1Nav from 'data/nav/supabase-dart/v1'
// import SupabaseCLINav from 'data/nav/supabase-cli'
// import SupabaseAPINav from 'data/nav/supabase-api'
// import AuthServerNav from 'data/nav/auth-server'
// import StorageServerNav from 'data/nav/storage-server'

import { NavMenu, References } from '../Navigation.types'

export const REFERENCES: References = {
  javascript: {
    name: 'supabase-js',
    library: 'supabase-js',
    versions: ['v2', 'v1'],
    icon: '/img/libraries/javascript-icon',
  },
  dart: {
    name: 'Flutter',
    library: 'supabase-dart',
    versions: ['v1', 'v0'],
    icon: '/docs/img/libraries/flutter-icon.svg',
  },
  csharp: {
    name: 'C#',
    library: 'supabase-csharp',
    versions: ['v0'],
    icon: '/docs/img/libraries/c-sharp-icon.svg',
  },
  cli: {
    name: 'CLI',
    library: undefined,
    versions: [],
    icon: '/docs/img/icons/cli-icon.svg',
  },
  api: {
    name: 'API',
    library: undefined,
    versions: [],
    icon: '/docs/img/icons/api-icon.svg',
  },
}

export const gettingstarted = {
  icon: 'getting-started',
  title: 'Getting Started',
  items: [
    { name: 'Features', url: '/guides/getting-started/features' },
    { name: 'Architecture', url: '/guides/getting-started/architecture' },
    { name: 'Local Development', url: '/guides/cli/local-development' },
    {
      name: 'Framework Quickstarts',
      items: [
        { name: 'React', url: '/guides/getting-started/quickstarts/reactjs' },
        { name: 'NextJS', url: '/guides/getting-started/quickstarts/nextjs' },
        { name: 'Flutter', url: '/guides/getting-started/quickstarts/flutter' },
        { name: 'SvelteKit', url: '/guides/getting-started/quickstarts/sveltekit' },
        { name: 'SolidJS', url: '/guides/getting-started/quickstarts/solidjs' },
        { name: 'Vue', url: '/guides/getting-started/quickstarts/vue' },
      ],
    },
    {
      name: 'Web app tutorials',
      items: [
        {
          name: 'NextJS',
          url: '/guides/getting-started/tutorials/with-nextjs',
        },
        {
          name: 'React',
          url: '/guides/getting-started/tutorials/with-react',
        },
        {
          name: 'Vue 3',
          url: '/guides/getting-started/tutorials/with-vue-3',
        },
        {
          name: 'Nuxt 3',
          url: '/guides/getting-started/tutorials/with-nuxt-3',
        },
        {
          name: 'Angular',
          url: '/guides/getting-started/tutorials/with-angular',
        },
        {
          name: 'RedwoodJS',
          url: '/guides/getting-started/tutorials/with-redwoodjs',
        },
        {
          name: 'SolidJS',
          url: '/guides/getting-started/tutorials/with-solidjs',
        },
        {
          name: 'Svelte',
          url: '/guides/getting-started/tutorials/with-svelte',
        },
        {
          name: 'SvelteKit',
          url: '/guides/getting-started/tutorials/with-sveltekit',
        },
      ],
    },
    {
      name: 'Mobile tutorials',
      items: [
        {
          name: 'Flutter',
          url: '/guides/getting-started/tutorials/with-flutter',
        },
        {
          name: 'Expo',
          url: '/guides/getting-started/tutorials/with-expo',
        },

        {
          name: 'Ionic React',
          url: '/guides/getting-started/tutorials/with-ionic-react',
        },
        {
          name: 'Ionic Vue',
          url: '/guides/getting-started/tutorials/with-ionic-vue',
        },
        {
          name: 'Ionic Angular',
          url: '/guides/getting-started/tutorials/with-ionic-angular',
        },
      ],
    },
  ],
}

export const cli = {
  title: 'CLI',
  items: [
    { name: 'Overview', url: '/guides/cli' },
    { name: 'Local Development', url: '/guides/cli/local-development' },
    { name: 'Managing Environments', url: '/guides/cli/managing-environments' },
  ],
}

export const SocialLoginItems = [
  {
    name: 'Google',
    icon: '/docs/img/icons/google-icon',
    url: '/guides/auth/social-login/auth-google',
  },
  {
    name: 'Facebook',
    icon: '/docs/img/icons/facebook-icon',
    url: '/guides/auth/social-login/auth-facebook',
  },
  {
    name: 'Apple',
    icon: '/docs/img/icons/apple-icon',
    url: '/guides/auth/social-login/auth-apple',
  },
  {
    name: 'Azure',
    icon: '/docs/img/icons/microsoft-icon',
    url: '/guides/auth/social-login/auth-azure',
  },
  {
    name: 'Twitter',
    icon: '/docs/img/icons/twitter-icon',
    url: '/guides/auth/social-login/auth-twitter',
  },
  {
    name: 'GitHub',
    icon: '/docs/img/icons/github-icon',
    url: '/guides/auth/social-login/auth-github',
    isDarkMode: true,
  },
  {
    name: 'Gitlab',
    icon: '/docs/img/icons/gitlab-icon',
    url: '/guides/auth/social-login/auth-gitlab',
  },
  {
    name: 'Bitbucket',
    icon: '/docs/img/icons/bitbucket-icon',
    url: '/guides/auth/social-login/auth-bitbucket',
  },
  {
    name: 'Discord',
    icon: '/docs/img/icons/discord-icon',
    url: '/guides/auth/social-login/auth-discord',
  },
  {
    name: 'Keycloak',
    icon: '/docs/img/icons/keycloak-icon',
    url: '/guides/auth/social-login/auth-keycloak',
  },
  {
    name: 'LinkedIn',
    icon: '/docs/img/icons/linkedin-icon',
    url: '/guides/auth/social-login/auth-linkedin',
  },
  {
    name: 'Notion',
    icon: '/docs/img/icons/notion-icon',
    url: '/guides/auth/social-login/auth-notion',
  },
  {
    name: 'Slack',
    icon: '/docs/img/icons/slack-icon',
    url: '/guides/auth/social-login/auth-slack',
  },
  {
    name: 'Spotify',
    icon: '/docs/img/icons/spotify-icon',
    url: '/guides/auth/social-login/auth-spotify',
  },
  {
    name: 'Twitch',
    icon: '/docs/img/icons/twitch-icon',
    url: '/guides/auth/social-login/auth-twitch',
  },
  {
    name: 'WorkOS',
    icon: '/docs/img/icons/workos-icon',
    url: '/guides/auth/social-login/auth-workos',
  },
  {
    name: 'Zoom',
    icon: '/docs/img/icons/zoom-icon',
    url: '/guides/auth/social-login/auth-zoom',
  },
]

export const PhoneLoginsItems = [
  {
    name: 'MessageBird SMS Login',
    icon: '/docs/img/icons/messagebird-icon',
    linkDescription: 'Communication between businesses and their customers — across any channel.',
    url: '/guides/auth/phone-login/messagebird',
  },
  {
    name: 'Twilio SMS Login',
    icon: '/docs/img/icons/twilio-icon',
    url: '/guides/auth/phone-login/twilio',
    linkDescription: 'Customer engagement platform used by hundreds of thousands of businesses.',
  },
  {
    name: 'Vonage SMS Login',
    icon: '/docs/img/icons/vonage-icon',
    url: '/guides/auth/phone-login/vonage',
    linkDescription:
      'Vonage is a communication platform as a service (CPaaS) provider for consumers and businesses.',
    isDarkMode: true,
  },
]

export const auth = {
  icon: 'auth',
  title: 'Auth',
  items: [
    {
      name: 'Overview',
      url: '/guides/auth',
    },
    {
      name: 'Quickstarts',
      items: [{ name: 'Auth with React', url: '/guides/auth/quickstarts/react', items: [] }],
    },
    {
      name: 'Authentication',
      url: undefined,
      items: [
        { name: 'Email Login', url: '/guides/auth/auth-email' },
        { name: 'Magic Link Login', url: '/guides/auth/auth-magic-link' },
        {
          name: 'Phone Login',
          url: '/guides/auth/phone-login',
          items: [...PhoneLoginsItems],
        },
        {
          name: 'Social Login',
          url: '/guides/auth/social-login',
          items: [...SocialLoginItems],
        },
        {
          name: 'Enterprise SSO',
          url: '/guides/auth/enterprise-sso',
          items: [
            {
              name: 'SAML 2.0 (Beta)',
              url: '/guides/auth/sso/auth-sso-saml',
            },
          ],
        },
        { name: 'Email Templates', url: '/guides/auth/auth-email-templates' },
      ],
    },
    {
      name: 'Authorization',
      url: undefined,
      items: [
        { name: 'Enable Captcha Protection', url: '/guides/auth/auth-captcha' },
        { name: 'Managing User Data', url: '/guides/auth/managing-user-data' },
        { name: 'Multi-Factor Authentication', url: '/guides/auth/auth-mfa' },
        { name: 'Row Level Security', url: '/guides/auth/row-level-security' },
        { name: 'Server-side Rendering', url: '/guides/auth/server-side-rendering' },
      ],
    },
    {
      name: 'Auth Helpers',
      url: undefined,
      items: [
        { name: 'Overview', url: '/guides/auth/auth-helpers' },
        { name: 'Auth UI', url: '/guides/auth/auth-helpers/auth-ui' },
        { name: 'Next.js', url: '/guides/auth/auth-helpers/nextjs' },
        {
          name: 'Next.js Server Components',
          url: '/guides/auth/auth-helpers/nextjs-server-components',
        },
        { name: 'Remix', url: '/guides/auth/auth-helpers/remix' },
        { name: 'SvelteKit', url: '/guides/auth/auth-helpers/sveltekit' },
      ],
    },
    {
      name: 'Deep Dive',
      url: undefined,
      items: [
        {
          name: 'Part One: JWTs',
          url: '/learn/auth-deep-dive/auth-deep-dive-jwts',
        },
        {
          name: 'Part Two: Row Level Security',
          url: '/learn/auth-deep-dive/auth-row-level-security',
        },
        { name: 'Part Three: Policies', url: '/learn/auth-deep-dive/auth-policies' },
        { name: 'Part Four: GoTrue', url: '/learn/auth-deep-dive/auth-gotrue' },
        {
          name: 'Part Five: Google OAuth',
          url: '/learn/auth-deep-dive/auth-google-oauth',
        },
      ],
    },
  ],
}

export const database = {
  icon: 'database',
  title: 'Database',
  url: '/guides/database',
  items: [
    { name: 'Database Connections', url: '/guides/database/connecting-to-postgres' },
    { name: 'Tables and Data', url: '/guides/database/tables' },
    { name: 'Database Functions', url: '/guides/database/functions' },
    { name: 'Database Webhooks', url: '/guides/database/webhooks' },
    { name: 'Full Text Search', url: '/guides/database/full-text-search' },
    { name: 'Database Testing', url: '/guides/database/testing' },
    {
<<<<<<< HEAD
=======
      name: 'Serverless APIs',
      url: undefined,
      items: [
        { name: 'Overview', url: '/guides/database/api' },
        { name: 'Generating Types', url: '/guides/database/api/generating-types' },
      ],
    },
    {
>>>>>>> aa083f89
      name: 'Extensions',
      url: undefined,
      items: [
        { name: 'Overview', url: '/guides/database/extensions' },
        {
          name: 'HypoPG: Hypothetical indexes',
          url: '/guides/database/extensions/hypopg',
        },
        {
          name: 'plv8: Javascript Language',
          url: '/guides/database/extensions/plv8',
        },
        { name: 'http: RESTful Client', url: '/guides/database/extensions/http' },
        {
          name: 'PGAudit: Postgres Auditing',
          url: '/guides/database/extensions/pgaudit',
        },
        {
          name: 'pgjwt: JSON Web Tokens',
          url: '/guides/database/extensions/pgjwt',
        },
        {
          name: 'PGroonga: Multilingual Full Text Search',
          url: '/guides/database/extensions/pgroonga',
        },
        {
          name: 'pgRouting: Geospatial Routing',
          url: '/guides/database/extensions/pgrouting',
        },
        {
          name: 'pg_cron: Job Scheduling',
          url: '/guides/database/extensions/pgcron',
        },
        {
          name: 'pg_graphql: GraphQL Support',
          url: '/guides/database/extensions/pg_graphql',
        },
        {
          name: 'pg_hashids: Short UIDs',
          url: '/guides/database/extensions/pg_hashids',
        },
        {
          name: 'pg_jsonschema: JSON Schema Validation',
          url: '/guides/database/extensions/pg_jsonschema',
        },
        {
          name: 'pg_net: Async Networking',
          url: '/guides/database/extensions/pgnet',
        },
        {
          name: 'pg_plan_filter: Restrict Total Cost',
          url: '/guides/database/extensions/pg_plan_filter',
        },
        {
          name: 'pg_stat_monitor: Extended Query Performance Monitoring',
          url: '/guides/database/extensions/pg_stat_monitor',
        },
        {
          name: 'pgvector: Embeddings and vector similarity',
          url: '/guides/database/extensions/pgvector',
        },
        {
          name: 'pg_stat_statements: SQL Planning and Execution Statistics',
          url: '/guides/database/extensions/pg_stat_statements',
        },
        {
          name: 'pg_repack: Storage Optimization',
          url: '/guides/database/extensions/pgrepack',
        },
        {
          name: 'PostGIS: Geo queries',
          url: '/guides/database/extensions/postgis',
        },
        {
          name: 'pg-safeupdate: Required Where Clauses',
          url: '/guides/database/extensions/pg-safeupdate',
        },
        {
          name: 'pgsodium: Encryption Features',
          url: '/guides/database/extensions/pgsodium',
        },
        { name: 'pgTAP: Unit Testing', url: '/guides/database/extensions/pgtap' },
        {
          name: 'plpgsql_check: PL/pgSQL Linter',
          url: '/guides/database/extensions/plpgsql_check',
        },
        {
          name: 'timescaledb: Time-series data',
          url: '/guides/database/extensions/timescaledb',
        },
        {
          name: 'uuid-ossp: Unique Identifiers',
          url: '/guides/database/extensions/uuid-ossp',
        },
        {
          name: 'RUM: inverted index for full-text search',
          url: '/guides/database/extensions/rum',
        },
        {
          name: 'wrappers: 3rd Party Integrations',
          url: '/guides/database/extensions/wrappers',
        },
      ],
    },
    {
      name: 'Postgres resources',
      url: undefined,
      items: [
        {
          name: 'Managing Indexes',
          url: '/guides/database/postgres/indexes',
        },
        {
          name: 'Drop All Tables in Schema',
          url: '/guides/database/postgres/dropping-all-tables-in-schema',
        },
        {
          name: 'Select First Row per Group',
          url: '/guides/database/postgres/first-row-in-group',
        },
        {
          name: 'Print PostgreSQL Version',
          url: '/guides/database/postgres/which-version-of-postgres',
        },
      ],
    },
    {
      name: 'Configuration',
      url: undefined,
      items: [
        { name: 'Timeouts', url: '/guides/database/timeouts' },
        { name: 'Replication', url: '/guides/database/replication' },
        { name: 'Passwords', url: '/guides/database/managing-passwords' },
        { name: 'Timezones', url: '/guides/database/managing-timezones' },
      ],
    },
  ],
}

export const api = {
  icon: 'reference',
  title: 'Serverless APIs',
  url: '/guides/api',
  items: [
    { name: 'Overview', url: '/guides/api', items: [] },
    { name: 'Quickstart', url: '/guides/api/quickstart', items: [] },
    {
      name: 'Guides',
      url: '/guides/api',
      items: [
        { name: 'Creating API routes', url: '/guides/api/creating-routes', items: [] },
        { name: 'How API Keys work', url: '/guides/api/api-keys', items: [] },
        { name: 'Securing your API', url: '/guides/api/securing-your-api', items: [] },
        {
          name: 'Querying joins and nested tables',
          url: '/guides/api/joins-and-nesting',
          items: [],
        },
      ],
    },
    {
      name: 'REST & REALTIME',
      url: undefined,
      items: [
        { name: 'Auto-generated Docs', url: '/guides/api/rest/auto-generated-docs', items: [] },
        { name: 'Client Libraries', url: '/guides/api/rest/client-libs', items: [] },
        { name: 'Generating Types', url: '/guides/api/rest/generating-types', items: [] },
      ],
    },
    {
      name: 'GRAPHQL',
      url: undefined,
      items: [{ name: 'GraphiQL Documentation', url: '/guides/api/graphql/graphiql', items: [] }],
    },
  ],
}

export const functions = {
  icon: 'functions',
  title: 'Edge Functions',
  url: '/guides/functions',
  items: [
    {
      name: 'Overview',
      url: '/guides/functions',
    },
    {
      name: 'Quickstart',
      url: '/guides/functions/quickstart',
    },
    {
      name: 'Features',
      url: undefined,
      items: [
        { name: 'TypeScript Support', url: '/guides/functions/typescript-support' },
        { name: 'Debugging Edge Functions', url: '/guides/functions/debugging' },
        { name: 'Managing packages using Import Maps', url: '/guides/functions/import-maps' },
        { name: 'Globally Distributed Deployments', url: '/guides/functions/global-deployments' },
      ],
    },
    {
      name: 'Guides',
      url: undefined,
      items: [
        { name: 'Developing Functions locally', url: '/guides/functions/local-development' },
        { name: 'Deploying with Git', url: '/guides/functions/cicd-workflow' },
        { name: 'Managing Secrets and Environment Variables', url: '/guides/functions/secrets' },
        { name: 'Integrating With Supabase Auth', url: '/guides/functions/auth' },
        {
          name: 'Integrating with Supabase Storage',
          url: '/guides/functions/storage-caching',
        },
        { name: 'CORS support for Invoking from the browser', url: '/guides/functions/cors' },
        { name: 'Scheduling Functions', url: '/guides/functions/schedule-functions' },
        {
          name: 'Connecting directly to Postgres',
          url: '/guides/functions/connect-to-postgres',
        },
      ],
    },
    {
      name: 'Examples',
      url: '/guides/functions/examples',
      items: [
        { name: 'Generating OpenAI GPT3 completions', url: '/guides/functions/examples/openai' },
        { name: 'Generating OG images ', url: '/guides/functions/examples/og-image' },
        {
          name: 'CAPTCHA support with Cloudflare Turnstile',
          url: '/guides/functions/examples/cloudflare-turnstile',
        },
        { name: 'Building a Discord Bot', url: '/guides/functions/examples/discord-bot' },
        { name: 'Building a Telegram Bot', url: '/guides/functions/examples/telegram-bot' },
        { name: 'Handling Stripe Webhooks ', url: '/guides/functions/examples/stripe-webhooks' },
        { name: 'Integrating with Upstash Redis', url: '/guides/functions/examples/upstash-redis' },
        { name: 'Rate Limiting Edge Functions', url: '/guides/functions/examples/rate-limiting' },
        {
          name: 'Taking Screenshots with Puppeteer',
          url: '/guides/functions/examples/screenshots',
        },
      ],
    },
  ],
}

export const realtime = {
  icon: 'realtime',
  title: 'Realtime',
  url: '/guides/realtime',
  items: [
    {
      name: 'Overview',
      url: '/guides/realtime',
    },
    {
      name: 'Quickstart',
      url: '/guides/realtime/quickstart',
    },
    {
      name: 'Features',
      url: undefined,
      items: [
        { name: 'Channels', url: '/guides/realtime/channels' },
        {
          name: 'Extensions',
          url: '/guides/realtime/extensions',
          items: [
            { name: 'Broadcast', url: '/guides/realtime/extensions/broadcast' },
            { name: 'Presence', url: '/guides/realtime/extensions/presence' },
            {
              name: 'Postgres Changes',
              url: '/guides/realtime/extensions/postgres-changes',
            },
          ],
        },
      ],
    },
    {
      name: 'Guides',
      url: undefined,
      items: [
        {
          name: 'Subscribing to Database Changes',
          url: '/guides/realtime/subscribing-to-database-changes',
        },
        {
          name: 'Bring Your Own Database',
          url: '/guides/realtime/bring-your-own-database',
          items: [],
        },
        {
          name: 'Using Realtime with Next.js',
          url: '/guides/realtime/realtime-with-nextjs',
        },
      ],
    },
    {
      name: 'Deep dive',
      url: undefined,
      items: [
        { name: 'Rate Limits', url: '/guides/realtime/rate-limits' },
        { name: 'Architecture', url: '/guides/realtime/architecture' },
        { name: 'Protocol', url: '/guides/realtime/protocol' },
      ],
    },
  ],
}

export const storage = {
  icon: 'storage',
  title: 'Storage',
  url: '/guides/storage',
  items: [
    { name: 'Overview', url: '/guides/storage' },
    { name: 'Quickstart', url: '/guides/storage/quickstart' },
    { name: 'Access Control', url: '/guides/storage/access-control' },
    { name: 'CDN', url: '/guides/storage/cdn' },
    { name: 'Image Transformations', url: '/guides/storage/image-transformations' },
  ],
}

export const supabase_cli = {
  icon: 'reference-cli',
  title: 'Supabase CLI',
  url: '/guides/cli',
  items: [
    { name: 'Overview', url: '/guides/cli' },
    { name: 'Local Development', url: '/guides/cli/local-development' },
    { name: 'Managing Environments', url: '/guides/cli/managing-environments' },
    {
      name: 'Reference',
      url: undefined,
      items: [
        { name: 'Commands', url: '/reference/cli/introduction' },
        { name: 'Configuration', url: '/reference/cli/config' },
      ],
    },
  ],
}

export const platform = {
  icon: 'platform',
  title: 'Platform',
  url: '/guides/platform',
  items: [
    {
      name: 'Add-ons',
      url: undefined,
      items: [
        { name: 'Compute Add-ons', url: '/guides/platform/compute-add-ons' },
        { name: 'Custom Domains', url: '/guides/platform/custom-domains' },
        { name: 'Database Backups', url: '/guides/platform/backups' },
      ],
    },
    {
      name: 'Platform Management',
      url: undefined,
      items: [
        { name: 'Access Control', url: '/guides/platform/access-control' },
        { name: 'Database Size', url: '/guides/platform/database-size' },
        { name: 'HTTP Status Codes', url: '/guides/platform/http-status-codes' },
        { name: 'Logging', url: '/guides/platform/logs' },
        { name: 'Metrics', url: '/guides/platform/metrics' },
        {
          name: 'Migrating and Upgrading',
          url: '/guides/platform/migrating-and-upgrading-projects',
        },
        { name: 'Network Restrictions', url: '/guides/platform/network-restrictions' },
        { name: 'Performance Tuning', url: '/guides/platform/performance' },
        { name: 'Permissions', url: '/guides/platform/permissions' },
        { name: 'SSL Enforcement', url: '/guides/platform/ssl-enforcement' },
      ],
    },
    {
      name: 'Billing',
      url: undefined,
      items: [{ name: 'Spend cap', url: '/guides/platform/spend-cap' }],
    },
    {
      name: 'Single sign-on',
      url: undefined,
      items: [
        {
          name: 'Enable SSO for your organization',
          url: '/guides/platform/sso',
        },
        { name: 'SSO with Azure AD', url: '/guides/platform/sso/azure' },
        {
          name: 'SSO with Google Workspace',
          url: '/guides/platform/sso/gsuite',
        },
        { name: 'SSO with Okta', url: '/guides/platform/sso/okta' },
      ],
    },
    {
      name: 'Go-live Checklist',
      url: undefined,
      items: [{ name: 'Production Readiness', url: '/guides/platform/going-into-prod' }],
    },
    {
      name: 'Troubleshooting',
      url: undefined,
      items: [
        {
          name: 'HTTP and Project Issues',
          url: '/guides/platform/troubleshooting',
        },
      ],
    },
  ],
}

export const resources = {
  icon: 'resources',
  title: 'Resources',
  url: '/guides/resources',
  items: [
    { name: 'Examples', url: '/guides/resources/examples' },
    { name: 'Glossary', url: '/guides/resources/glossary' },
    {
      name: 'Migrate to Supabase',
      url: '/guides/resources/migrating-to-supabase',
      items: [
        {
          name: 'Firebase Auth',
          url: '/guides/resources/migrating-to-supabase/firebase-auth',
        },
        {
          name: 'Firestore Data',
          url: '/guides/resources/migrating-to-supabase/firestore-data',
        },
        {
          name: 'Firebase Storage',
          url: '/guides/resources/migrating-to-supabase/firebase-storage',
        },
        {
          name: 'Heroku',
          url: '/guides/resources/migrating-to-supabase/heroku',
        },
        {
          name: 'Render',
          url: '/guides/resources/migrating-to-supabase/render',
        },
      ],
    },
  ],
}

export const self_hosting = {
  title: 'Self-Hosting',
  icon: 'resources',
  url: '/guides/self-hosting',
  items: [
    { name: 'Overview', url: '/guides/self-hosting' },
    { name: 'Self-Hosting with Docker', url: '/guides/self-hosting/docker' },
    {
      name: 'Auth Server',
      items: [
        { name: 'Reference', url: '/reference/self-hosting-auth/introduction' },
        { name: 'Configuration', url: '/guides/self-hosting/auth/config' },
      ],
    },
    {
      name: 'Storage Server',
      items: [
        { name: 'Reference', url: '/reference/self-hosting-storage/introduction' },
        { name: 'Configuration', url: '/guides/self-hosting/storage/config' },
      ],
    },
    {
      name: 'Realtime Server',
      items: [
        { name: 'Reference', url: '/reference/self-hosting-realtime/introduction' },
        { name: 'Configuration', url: '/guides/self-hosting/realtime/config' },
      ],
    },
  ],
}

export const migrate = {
  title: 'Migrate to Supabase',
  url: '/guides/migrate',
  items: [
    { name: 'Firebase Auth', url: '/guides/migrations/firebase-auth' },
    { name: 'Firestore Data', url: '/guides/migrations/firestore-data' },
    { name: 'Firebase Storage', url: '/guides/migrations/firebase-storage' },
    { name: 'Heroku', url: '/guides/migrations/heroku' },
    { name: 'Render', url: '/guides/migrations/render' },
  ],
}

export const integrations = {
  icon: 'integrations',
  title: 'Integrations',
  url: '/guides/integrations',
  items: [
    { name: 'Overview', url: '/guides/integrations/integrations' },
    {
      name: 'Auth',
      url: undefined,
      items: [
        {
          name: 'Auth0',
          url: '/guides/integrations/auth0',
        },
        { name: 'Authsignal', url: '/guides/integrations/authsignal' },
        { name: 'Clerk', url: '/guides/integrations/clerk' },
        { name: 'keyri', url: '/guides/integrations/keyri' },
        { name: 'Stytch', url: '/guides/integrations/stytch' },
        { name: 'SuperTokens', url: '/guides/integrations/supertokens' },
      ],
    },
    {
      name: 'Caching / Offline-first',
      url: undefined,
      items: [{ name: 'Polyscale', url: '/guides/integrations/polyscale' }],
    },
    {
      name: 'Developer Tools',
      url: undefined,
      items: [
        { name: 'Estuary', url: '/guides/integrations/estuary' },
        { name: 'OpenAI', url: '/guides/functions/examples/openai' },
        { name: 'pgMustard', url: '/guides/integrations/pgmustard' },
        { name: 'Prisma', url: '/guides/integrations/prisma' },
        { name: 'Sequin', url: '/guides/integrations/sequin' },
        { name: 'Snaplet', url: '/guides/integrations/snaplet' },
        { name: 'Vercel', url: '/guides/integrations/vercel' },
        { name: 'Upstash Redis', url: '/guides/functions/examples/upstash-redis' },
        { name: 'WeWeb', url: '/guides/integrations/weweb' },
        { name: 'Zuplo', url: '/guides/integrations/zuplo' },
      ],
    },
    {
      name: 'Low-code',
      url: undefined,
      items: [
        { name: 'Appsmith', url: '/guides/integrations/appsmith' },
        { name: 'DhiWise', url: '/guides/integrations/dhiwise' },
        { name: 'Directus', url: '/guides/integrations/directus' },
        { name: 'Draftbit', url: '/guides/integrations/draftbit' },
        { name: 'FlutterFlow', url: '/guides/integrations/flutterflow' },
        { name: 'Plasmic', url: '/guides/integrations/plasmic' },
        { name: 'ILLA', url: '/guides/integrations/illa' },
      ],
    },
    {
      name: 'Messaging',
      url: undefined,
      items: [{ name: 'OneSignal', url: '/guides/integrations/onesignal' }],
    },
  ],
}

export const reference = {
  title: 'API Reference',
  icon: 'reference',
  items: [
    {
      name: 'Client libraries',
      items: [
        {
          name: 'supabase-js',
          url: '/reference/javascript/start',
          level: 'reference_javascript',
          icon: '/img/icons/menu/reference-javascript',
        },
        {
          name: 'supabase-dart',
          url: '/reference/dart/start',
          level: 'reference_dart',
          icon: '/img/icons/menu/reference-dart',
        },
        {
          name: 'supabase-csharp',
          url: '/reference/csharp/start',
          level: 'reference_csharp',
          icon: '/img/icons/menu/reference-csharp',
        },
        {
          name: 'supbase-python',
          url: '/reference/python/start',
          level: 'reference_python',
          icon: '/img/icons/menu/reference-python',
        },
        // {
        //   name: 'supabase-python',
        //   url: '/reference/python/start',
        //   level: 'reference_python',
        //
        //   icon: '/img/icons/menu/reference-javascript',
        // },
      ],
    },
    {
      name: 'Other tools',
      items: [
        {
          name: 'Supabase CLI',
          url: '/reference/cli/start',
          icon: '/img/icons/menu/reference-cli',
        },
        {
          name: 'Management API',
          url: '/reference/javascript',
          icon: '/img/icons/menu/reference-api',
        },
      ],
    },
  ],
}

export const reference_javascript_v1 = {
  icon: 'reference-javascript',
  title: 'JavaScript',
  url: '/guides/reference/javascript',
  parent: '/reference',
}

export const reference_javascript_v2 = {
  icon: 'reference-javascript',
  title: 'JavaScript',
  url: '/guides/reference/javascript',
  parent: '/reference',
}

export const reference_dart_v0 = {
  icon: 'reference-dart',
  title: 'Flutter',
  url: '/guides/reference/dart',
  parent: '/reference',
}

export const reference_dart_v1 = {
  icon: 'reference-dart',
  title: 'Flutter',
  url: '/guides/reference/dart',
  parent: '/reference',
}

export const reference_csharp_v0 = {
  icon: 'reference-csharp',
  title: 'C#',
  url: 'guides/reference/csharp',
  parent: '/reference',
}

export const reference_python_v2 = {
  icon: 'reference-python',
  title: 'Python',
  url: '/guides/reference/python',
  parent: '/reference',
}

export const reference_cli = {
  icon: 'reference-cli',
  title: 'Supabase CLI',
  url: '/guides/reference/cli',
  parent: '/',
}
export const reference_api = {
  icon: 'reference-api',
  title: 'Management API',
  url: '/guides/reference/api',
  parent: '/reference',
}

export const reference_self_hosting_auth = {
  icon: 'reference-auth',
  title: 'Self-Hosting Auth',
  url: '/guides/reference/self-hosting/auth',
  parent: '/reference',
}

export const reference_self_hosting_storage = {
  icon: 'reference-storage',
  title: 'Self-Hosting Storage',
  url: '/guides/reference/self-hosting/storage',
  parent: '/reference',
}

export const reference_self_hosting_realtime = {
  icon: 'reference-auth',
  title: 'Self-Hosting Realtime',
  url: '/guides/reference/self-hosting/realtime',
  parent: '/reference',
}

// export const reference: [
//   {
//     label: 'Official'
//     items: [
//       { name: 'Reference Documentation'; url: '/reference'; },
//       { name: 'Supabase JavaScript Library'; url: '/reference/javascript'; },
//       { name: 'Supabase Flutter Library'; url: '/reference/dart'; },
//       { name: 'Supabase CLI'; url: '/reference/cli'; },
//       { name: 'Management API'; url: '/reference/api'; }
//     ]
//   },
//   {
//     label: 'Self-hosting'
//     items: [
//       { name: 'Auth Server'; url: '/reference/auth'; },
//       { name: 'Storage Server'; url: '/reference/storage'; }
//     ]
//   }
//     {
//       label: 'Clients',
//       items: [
//         { name: 'Auth Server', url: '/reference/auth'},
//         { name: 'Storage Server', url: '/reference/storage'},
//       ],
//     },
//   'reference/javascript': SupabaseJsV2Nav,
//   'reference/javascript/v1': SupabaseJsV1Nav,
//   'reference/dart': SupabaseDartV1Nav,
//   'reference/dart/v0': SupabaseDartV0Nav,
//   'reference/cli': SupabaseCLINav,
//   'reference/api': SupabaseAPINav,
//   'reference/auth': AuthServerNav,
//   'reference/storage': StorageServerNav,
// ]

export const references = [
  {
    label: 'Client libraries',
    items: [
      {
        label: 'supabase-js',
        versions: ['v2', 'v1'],
        description: 'something about the reference',
        icon: '/docs/img/icons/javascript-icon.svg',
        url: '/reference/javascript/start',
      },
      {
        label: 'supabase-py',
        description: 'something about the reference',
        icon: '/docs/img/icons/python-icon.svg',
        url: '/reference/python/start',
      },
      {
        label: 'supabase-dart',
        versions: ['v1', 'v0'],
        description: 'something about the reference',
        icon: '/docs/img/icons/dart-icon.svg',
        url: '/reference/dart/start',
      },
      {
        label: 'supabase-csharp',
        versions: ['v0'],
        description: 'something about the reference',
        icon: '/docs/img/icons/c-sharp-icon.svg',
        url: '/reference/csharp/start',
      },
    ],
  },
  {
    label: 'Platform Tools',
    items: [
      {
        label: 'CLI',
        description: 'something about the reference',
        icon: '/docs/img/icons/cli-icon.svg',
        url: '/reference/cli/start',
      },
      {
        label: 'Management API',
        description: 'something about the reference',
        icon: '/docs/img/icons/api-icon.svg',
        url: '/reference/management-api/start',
      },
    ],
  },
  {
    label: 'Self-Hosting',
    items: [
      {
        label: 'Auth server',
        description: 'something about the reference',
        icon: '/docs/img/icons/menu/auth.svg',
        url: '/reference/auth/start',
      },
      {
        label: 'Storage server',
        description: 'something about the reference',
        icon: '/docs/img/icons/menu/storage.svg',
        url: '/reference/storage/start',
      },
      {
        label: 'Realtime server',
        description: 'something about the reference',
        icon: '/docs/img/icons/menu/realtime.svg',
        url: '/reference/realtime/start',
      },
    ],
  },
]<|MERGE_RESOLUTION|>--- conflicted
+++ resolved
@@ -353,17 +353,6 @@
     { name: 'Full Text Search', url: '/guides/database/full-text-search' },
     { name: 'Database Testing', url: '/guides/database/testing' },
     {
-<<<<<<< HEAD
-=======
-      name: 'Serverless APIs',
-      url: undefined,
-      items: [
-        { name: 'Overview', url: '/guides/database/api' },
-        { name: 'Generating Types', url: '/guides/database/api/generating-types' },
-      ],
-    },
-    {
->>>>>>> aa083f89
       name: 'Extensions',
       url: undefined,
       items: [
