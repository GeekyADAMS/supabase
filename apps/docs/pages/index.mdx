--- conflicted
+++ resolved
@@ -61,7 +61,7 @@
           <div className="hidden">
           <Button size="small">Get started</Button>
           </div>
-          <div className="grid grid-cols-1 md:grid-cols-4 gap-3 md:gap-6">
+          <div className="grid grid-cols-1 md:grid-cols-3 gap-3 md:gap-6">
             <Link href={`/guides/getting-started/quickstarts/reactjs`} passHref>
               <a className="no-underline">
                 <IconPanel title="ReactJS" icon="/docs/img/icons/react-icon" />
@@ -69,30 +69,28 @@
             </Link>
             <Link href={`/guides/getting-started/quickstarts/nextjs`} passHref>
               <a className="no-underline">
-            <IconPanel title="NextJS" icon="/docs/img/icons/nextjs-icon" />
-            </a>
+                <IconPanel title="NextJS" icon="/docs/img/icons/nextjs-icon" />
+              </a>
             </Link>
             <Link href={`/guides/getting-started/quickstarts/flutter`} passHref>
               <a className="no-underline">
-            <IconPanel title="Flutter" icon="/docs/img/icons/flutter-icon" />
-            </a>
+                <IconPanel title="Flutter" icon="/docs/img/icons/flutter-icon" />
+              </a>
             </Link>
             <Link href={`/guides/getting-started/quickstarts/sveltekit`} passHref>
               <a className="no-underline">
-            <IconPanel title="SvelteKit" icon="/docs/img/icons/svelte-icon" />
-            </a>
-            </Link>
-<<<<<<< HEAD
+                <IconPanel title="SvelteKit" icon="/docs/img/icons/svelte-icon" />
+              </a>
+            </Link>
             <Link href={`/guides/getting-started/quickstarts/solidjs`} passHref>
               <a className="no-underline">
-            <IconPanel title="SolidJS" icon="/docs/img/icons/solidjs-icon" />
-            </a>
-=======
+                <IconPanel title="SolidJS" icon="/docs/img/icons/solidjs-icon" />
+              </a>
+            </Link>
             <Link href={`/guides/getting-started/quickstarts/vue`} passHref>
               <a className="no-underline">
                 <IconPanel title="Vue" icon="/docs/img/icons/vuejs-icon" />
               </a>
->>>>>>> 3dbc7467
             </Link>
           </div>
         </div>
