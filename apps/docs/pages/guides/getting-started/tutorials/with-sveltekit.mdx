--- conflicted
+++ resolved
@@ -123,13 +123,9 @@
 
 ```ts title=src/routes/+layout.server.ts
 // src/routes/+layout.server.ts
-<<<<<<< HEAD
 import type { LayoutServerLoad } from './$types'
 
 export const load: LayoutServerLoad = async ({ locals: { getSession } }) => {
-=======
-export const load = async ({ locals: { getSession } }) => {
->>>>>>> af4237b9
   return {
     session: await getSession(),
   }
@@ -142,7 +138,6 @@
 
 ```ts title=src/routes/+layout.ts
 // src/routes/+layout.ts
-<<<<<<< HEAD
 import { invalidate } from '$app/navigation'
 import { PUBLIC_SUPABASE_ANON_KEY, PUBLIC_SUPABASE_URL } from '$env/static/public'
 import { createSupabaseLoadClient } from '@supabase/auth-helpers-sveltekit'
@@ -150,17 +145,6 @@
 
 export const load: LayoutLoad = async ({ fetch, data, depends }) => {
   depends('supabase:auth')
-=======
-import { invalidate } from '$app/navigation';
-import {
-  PUBLIC_SUPABASE_ANON_KEY,
-  PUBLIC_SUPABASE_URL
-} from '$env/static/public';
-import { createSupabaseLoadClient } from '@supabase/auth-helpers-sveltekit';
-
-export const load = async ({ fetch, data, depends }) => {
-  depends('supabase:auth');
->>>>>>> af4237b9
 
   const supabase = createSupabaseLoadClient({
     supabaseUrl: PUBLIC_SUPABASE_URL,
@@ -259,18 +243,11 @@
 
 ```ts
 // src/routes/+page.server.ts
-<<<<<<< HEAD
 import { redirect } from '@sveltejs/kit'
 import type { PageServerLoad } from './$types'
 
 export const load: PageServerLoad = async ({ url, locals: { getSession } }) => {
   const session = await getSession()
-=======
-import { redirect } from '@sveltejs/kit';
-
-export const load = async ({ url, locals: { getSession } }) => {
-	const session = await getSession();
->>>>>>> af4237b9
 
   // if the user is already logged in return them to the account page
   if (session) {
@@ -400,18 +377,11 @@
 and handle all our form actions through the `actions` object.
 
 ```ts
-<<<<<<< HEAD
 import { fail, redirect } from '@sveltejs/kit'
 import type { Actions, PageServerLoad } from './$types'
 
 export const load = (async ({ locals: { supabase, getSession } }) => {
   const session = await getSession()
-=======
-import { fail, redirect } from '@sveltejs/kit';
-
-export const load = async ({ locals: { supabase, getSession } }) => {
-	const session = await getSession();
->>>>>>> af4237b9
 
   if (!session) {
     throw redirect(303, '/')
@@ -423,13 +393,8 @@
     .eq('id', session.user.id)
     .single()
 
-<<<<<<< HEAD
   return { session, profile }
 }) satisfies PageServerLoad
-=======
-	return { session, profile };
-};
->>>>>>> af4237b9
 
 export const actions = {
   update: async ({ request, locals: { supabase, getSession } }) => {
@@ -459,7 +424,6 @@
       })
     }
 
-<<<<<<< HEAD
     return {
       fullName,
       username,
@@ -475,23 +439,6 @@
     }
   },
 } satisfies Actions
-=======
-		return {
-			fullName,
-			username,
-			website,
-			avatarUrl
-		};
-	},
-	signout: async ({ locals: { supabase, getSession } }) => {
-		const session = await getSession();
-		if (session) {
-			await supabase.auth.signOut();
-			throw redirect(303, '/');
-		}
-	}
-};
->>>>>>> af4237b9
 ```
 
 ### Launch!
