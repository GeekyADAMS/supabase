--- conflicted
+++ resolved
@@ -5,26 +5,17 @@
   description: 'General information about enabling single sign-on (SSO) for your organization',
 }
 
-<<<<<<< HEAD
-<Admonition type="note">
-  Looking for docs on how to add Single Sign-On support in your Supabase project? Head over to [Single Sign-On with SAML 2.0 for Projects](/docs/guides/auth/sso/auth-sso-saml).
-=======
 <Admonition>
 
 Looking for docs on how to add Single Sign-On support in your Supabase project? Head on over to [Single Sign-On with SAML 2.0 for Projects](/docs/guides/auth/sso/auth-sso-saml).
 
->>>>>>> 21e48247
 </Admonition>
 
 Supabase offers single sign-on (SSO) as a login option to provide additional account security for your team. This allows company administrators to enforce the use of an identity provider when logging into Supabase. SSO improves the onboarding and offboarding experience of the company as the employee only needs a single set of credentials to access third-party applications or tools—which can also be revoked easily by an administrator.
 
 <Admonition type="note">
 
-<<<<<<< HEAD
-Supabase currently provides SAML SSO. Please contact [Enterprise Sales](https://supabase.com/contact/enterprise) to enable this for your organization.
-=======
 Supabase currently provides SAML SSO for [Team and Enterprise plan customers](https://supabase.com/pricing). Please contact [Sales](https://forms.supabase.com/team) to have this enabled for your organization.
->>>>>>> 21e48247
 
 </Admonition>
 
