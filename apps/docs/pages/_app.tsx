--- conflicted
+++ resolved
@@ -6,7 +6,6 @@
 import { AppPropsWithLayout } from 'types'
 import { CommandMenuProvider } from 'ui'
 import Favicons from '~/components/Favicons'
-import SearchProvider from '~/components/Search/SearchProvider'
 import SiteLayout from '~/layouts/SiteLayout'
 import { IS_PLATFORM, LOCAL_SUPABASE } from '~/lib/constants'
 import { post } from '~/lib/fetchWrappers'
@@ -68,42 +67,22 @@
         <SessionContextProvider supabaseClient={supabase}>
           <AuthProvider>
             <ThemeProvider>
-              <SearchProvider>
-                {/* <CommandMenuProvider site="docs"> */}
+              <CommandMenuProvider site="docs">
                 <SiteLayout>
                   <Component {...pageProps} />
                 </SiteLayout>
-                {/* </CommandMenuProvider> */}
-              </SearchProvider>
+              </CommandMenuProvider>
             </ThemeProvider>
           </AuthProvider>
         </SessionContextProvider>
       ) : (
-        <AuthProvider>
-          <ThemeProvider>
-            {/* <SearchProvider> */}
-            <CommandMenuProvider site="docs">
-              <SiteLayout>
-                <Component {...pageProps} />
-              </SiteLayout>
-            </CommandMenuProvider>
-            {/* </SearchProvider> */}
-          </ThemeProvider>
-<<<<<<< HEAD
-        </SessionContextProvider>
-      ) : (
         <ThemeProvider>
-          {/* <SearchProvider> */}
           <CommandMenuProvider site="docs">
             <SiteLayout>
               <Component {...pageProps} />
             </SiteLayout>
           </CommandMenuProvider>
-          {/* </SearchProvider> */}
         </ThemeProvider>
-=======
-        </AuthProvider>
->>>>>>> eefa3bf6
       )}
     </>
   )
