--- conflicted
+++ resolved
@@ -103,11 +103,15 @@
 
 const configExport = () => {
   const plugins = [
-<<<<<<< HEAD
-    withTM(['ui', 'common', '@supabase/auth-helpers-nextjs', 'mermaid', 'mdx-mermaid', 'dayjs']),
-=======
-    withTM(['ui', 'common', '@supabase/auth-helpers-nextjs', 'shared-data']),
->>>>>>> 43efc608
+    withTM([
+      'ui',
+      'common',
+      '@supabase/auth-helpers-nextjs',
+      'mermaid',
+      'mdx-mermaid',
+      'dayjs',
+      'shared-data',
+    ]),
     withMDX,
     withYaml,
     withBundleAnalyzer,
