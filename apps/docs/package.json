{
  "name": "docs",
  "version": "0.0.0",
  "private": true,
  "scripts": {
    "dev": "next dev --port 3001",
    "dev:secrets:pull": "AWS_PROFILE=supabase-dev node internals/getSecrets.js",
    "build": "npm run generate:all && next build",
    "build:analyze": "ANALYZE=true next build",
    "start": "next start",
    "lint": "next lint",
    "test": "jest",
    "build:sitemap": "node ./internals/generate-sitemap.mjs",
    "embeddings": "tsx scripts/search/generate-embeddings.ts",
    "embeddings:refresh": "npm run embeddings -- --refresh",
    "postbuild": "node ./internals/generate-sitemap.mjs",
    "generate:all": "npm-run-all --parallel gen:api gen:cli gen:gotrue gen:storage gen:supabase-dart:v0 gen:supabase-dart:v1 gen:supabase-csharp:v0 gen:supabase-js:v1 gen:supabase-js:v2 gen:realtime",
    "gen:api": "npm-run-all gen:api:usage",
    "gen:api:usage": "ts-node ./generator/index.ts gen --type api --url https://api.supabase.com --input ../../spec/transforms/api_v0_openapi_deparsed.json --output  ./docs/reference/api/generated/usage.mdx",
    "gen:cli": "npm-run-all gen:cli:commands gen:cli:config",
    "gen:cli:commands": "ts-node ./generator/index.ts gen --type cli --input ../../spec/cli_v1_commands--old.yaml --output  ./docs/reference/cli/generated/usage.mdx ",
    "gen:cli:config": "ts-node ./generator/index.ts gen --type config --input ../../spec/cli_v1_config.yaml --output  ./docs/reference/cli/generated/config.mdx",
    "gen:gotrue": "npm-run-all gen:gotrue:config gen:gotrue:usage",
    "gen:gotrue:config": "ts-node ./generator/index.ts gen --type config --input ../../spec/gotrue_v1_config.yaml --output ./docs/reference/auth/generated/config.mdx",
    "gen:gotrue:usage": "ts-node ./generator/index.ts gen --type api --input ../../spec/transforms/auth_v1_openapi_deparsed.json --output ./docs/reference/auth/generated/usage.mdx",
    "gen:storage": "npm-run-all gen:storage:api gen:storage:config",
    "gen:storage:api": "ts-node ./generator/index.ts gen --type api --input ../../spec/transforms/storage_v0_openapi_deparsed.json --output  ./docs/reference/storage/generated/usage.mdx",
    "gen:storage:config": "ts-node ./generator/index.ts gen --type config --input ../../spec/storage_v0_config.yaml --output  ./docs/reference/storage/generated/config.mdx",
    "gen:supabase-dart:v0": "npm-run-all gen:supabase-dart:v0:ref",
    "gen:supabase-dart:v0:ref": "ts-node ./generator/index.ts gen --type legacy --input ../../spec/supabase_dart_v0.yml --output ./docs/reference/dart/v0/generated",
    "gen:supabase-dart:v1": "npm-run-all gen:supabase-dart:v1:ref",
    "gen:supabase-dart:v1:ref": "ts-node ./generator/index.ts gen --type legacy --input ../../spec/supabase_dart_v1.yml --output ./docs/reference/dart/generated",
    "gen:supabase-csharp:v0": "npm-run-all gen:supabase-csharp:v0:ref",
    "gen:supabase-csharp:v0:ref": "ts-node ./generator/index.ts gen --type legacy --input ../../spec/supabase_csharp_v0.yml --output ./docs/reference/csharp/generated",
    "gen:supabase-js:v1": "npm-run-all gen:supabase-js:v1:ref",
    "gen:supabase-js:v1:ref": "ts-node ./generator/index.ts gen --type legacy --input ../../spec/supabase_js_v1.yml --output ./docs/reference/javascript/v1/generated",
    "gen:supabase-js:v2": "npm-run-all gen:supabase-js:v2:ref",
    "gen:supabase-js:v2:ref": "ts-node ./generator/index.ts gen --type legacy --input ../../spec/supabase_js_v2.yml --output ./docs/reference/javascript/generated",
    "gen:realtime": "npm-run-all gen:realtime:config",
    "gen:realtime:config": "ts-node ./generator/index.ts gen --type config --input ../../spec/realtime_v0_config.yaml --output  ./docs/reference/realtime/generated/config.mdx",
    "gen:analytics": "npm-run-all gen:analytics:config gen:analytics:usage",
    "gen:analytics:config": "ts-node ./generator/index.ts gen --type config --input ../../spec/analytics_v0_config.yaml --output  ./docs/reference/analytics/generated/config.mdx",
    "gen:analytics:usage": "ts-node ./generator/index.ts gen --type api --input ../../spec/transforms/analytics_v0_openapi_deparsed.json --output ./docs/reference/analytics/generated/usage.mdx"
  },
  "dependencies": {
    "@algolia/autocomplete-js": "^1.7.2",
    "@algolia/autocomplete-plugin-recent-searches": "^1.7.2",
    "@docsearch/react": "^3.3.0",
    "@mdx-js/loader": "^2.1.5",
    "@mdx-js/react": "^2.1.5",
    "@next/bundle-analyzer": "^13.4.0",
    "@next/mdx": "^12.3.2",
    "@octokit/auth-app": "^4.0.9",
    "@octokit/core": "^4.2.0",
    "@octokit/plugin-paginate-graphql": "^2.0.1",
    "@radix-ui/react-accordion": "^1.1.0",
    "@supabase/auth-helpers-nextjs": "^0.5.6",
    "@supabase/auth-helpers-react": "^0.3.1",
    "@supabase/supabase-js": "^2.23.0",
    "algoliasearch": "^4.14.2",
    "babel": "^6.23.0",
    "clsx": "^1.2.1",
    "common": "*",
    "config": "*",
    "framer-motion": "^6.5.1",
    "github-slugger": "^2.0.0",
    "gray-matter": "^4.0.3",
    "hast-util-has-property": "^2.0.1",
    "isbot": "^3.6.5",
    "jsrsasign": "^10.5.26",
    "lodash": "^4.17.21",
    "markdown-toc": "^1.2.0",
    "mdast": "^3.0.0",
    "mdast-util-from-markdown": "^1.2.0",
    "mdast-util-mdx": "^2.0.0",
    "mdast-util-to-markdown": "^1.5.0",
    "mdast-util-to-string": "^3.1.1",
    "mdx-mermaid": "2.0.0-rc3",
    "mermaid": "^10.0.2",
    "micromark-extension-mdxjs": "^1.0.0",
    "next": "^12.3.2",
    "next-compose-plugins": "^2.2.1",
    "next-mdx-remote": "^4.1.0",
    "next-mdx-toc": "^0.1.3",
    "next-plugin-yaml": "^1.0.1",
    "next-seo": "^5.14.1",
    "openai": "^3.2.1",
    "react": "^17.0.2",
    "react-copy-to-clipboard": "^5.1.0",
    "react-dom": "^17.0.2",
    "react-intersection-observer": "^9.4.0",
    "react-markdown": "^8.0.3",
    "react-syntax-highlighter": "^15.5.0",
    "rehype-slug": "^5.1.0",
    "remark": "^14.0.2",
    "remark-admonitions": "^1.2.1",
    "remark-gfm": "^3.0.1",
    "remark-slug": "^7.0.1",
    "shiki": "^0.11.1",
    "sse.js": "^0.6.1",
    "ui": "*",
    "unist-builder": "^3.0.1",
    "unist-util-filter": "^4.0.1",
    "unist-util-visit": "^4.1.2",
    "uuid": "^9.0.0",
    "valtio": "^1.7.6",
    "yargs": "^17.7.2"
  },
  "devDependencies": {
<<<<<<< HEAD
    "@types/node": "^17.0.24",
=======
    "@types/hast": "^2.3.4",
    "@types/node": "^17.0.12",
>>>>>>> 5d1073d3
    "@types/react": "17.0.39",
    "@types/unist": "^2.0.6",
    "@types/yargs": "^17.0.24",
    "config": "*",
    "dotenv": "^16.0.3",
    "ejs": "^3.1.8",
    "eslint": "^8.41.0",
    "globby": "^12.0.2",
    "minimist": "^1.2.6",
    "next-transpile-modules": "^9.0.0",
    "npm-run-all": "^4.1.5",
    "openapi-types": "^12.0.2",
    "sass": "^1.55.0",
    "ts-node": "^10.9.1",
    "tsconfig": "*",
    "tsx": "^3.12.2",
    "typescript": "^5.0.4"
  }
}<|MERGE_RESOLUTION|>--- conflicted
+++ resolved
@@ -107,12 +107,8 @@
     "yargs": "^17.7.2"
   },
   "devDependencies": {
-<<<<<<< HEAD
+    "@types/hast": "^2.3.4",
     "@types/node": "^17.0.24",
-=======
-    "@types/hast": "^2.3.4",
-    "@types/node": "^17.0.12",
->>>>>>> 5d1073d3
     "@types/react": "17.0.39",
     "@types/unist": "^2.0.6",
     "@types/yargs": "^17.0.24",
