--- conflicted
+++ resolved
@@ -1,75 +1,18 @@
-<<<<<<< HEAD
-import { useRouter } from 'next/router'
-import { Tabs } from 'ui'
-
-import { useParams } from 'common/hooks'
-=======
->>>>>>> 305b673f
 import { OAuthApps } from 'components/interfaces/Organization'
 import { OrganizationLayout } from 'components/layouts'
 import Loading from 'components/ui/Loading'
 import { usePermissionsQuery } from 'data/permissions/permissions-query'
-import { useFlag, useSelectedOrganization } from 'hooks'
+import { useSelectedOrganization } from 'hooks'
 import { NextPageWithLayout } from 'types'
 
 const OrgOAuthApps: NextPageWithLayout = () => {
-<<<<<<< HEAD
-  const { slug } = useParams()
-  const router = useRouter()
-
-=======
->>>>>>> 305b673f
   const selectedOrganization = useSelectedOrganization()
-  // const { isLoading: isLoadingPermissions } = usePermissionsQuery()
-  const { data: permissions } = usePermissionsQuery()
-
-  const showAuditLogs = useFlag('auditLogs')
+  const { isLoading: isLoadingPermissions } = usePermissionsQuery()
 
   return (
-    <>
-      {selectedOrganization === undefined && (permissions ?? []).length === 0 ? (
-        <Loading />
-      ) : (
-<<<<<<< HEAD
-        <div className="p-4 pt-0">
-          <div className="space-y-3">
-            <section className="mt-4">
-              <h1 className="text-3xl">{selectedOrganization?.name ?? 'Organization'} settings</h1>
-            </section>
-            <nav>
-              <Tabs
-                size="small"
-                type="underlined"
-                activeId="apps"
-                onChange={(id: any) => {
-                  if (id !== 'apps') router.push(`/org/${slug}/${id}`)
-                }}
-              >
-                <Tabs.Panel id="general" label="General" />
-                <Tabs.Panel id="team" label="Team" />
-                <Tabs.Panel id="billing" label="Billing" />
-                <Tabs.Panel id="invoices" label="Invoices" />
-                <Tabs.Panel id="apps" label="OAuth Apps" />
-                {showAuditLogs && <Tabs.Panel id="audit" label="Audit Logs" />}
-              </Tabs>
-            </nav>
-          </div>
-
-          <div className="mb-8">
-            <OAuthApps />
-          </div>
-        </div>
-=======
-        <OAuthApps />
->>>>>>> 305b673f
-      )}
-    </>
+    <>{selectedOrganization === undefined && isLoadingPermissions ? <Loading /> : <OAuthApps />}</>
   )
 }
 
 OrgOAuthApps.getLayout = (page) => <OrganizationLayout>{page}</OrganizationLayout>
-<<<<<<< HEAD
-=======
-
->>>>>>> 305b673f
 export default OrgOAuthApps