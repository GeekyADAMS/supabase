--- conflicted
+++ resolved
@@ -131,15 +131,11 @@
             DISABLE_SIGNUP: model.DISABLE_SIGNUP,
             JWT_EXP: model.JWT_EXP || undefined,
             PASSWORD_MIN_LENGTH: model.PASSWORD_MIN_LENGTH || undefined,
-<<<<<<< HEAD
-            SECURITY_UPDATE_PASSWORD_REQUIRE_REAUTHENTICATION: model.SECURITY_UPDATE_PASSWORD_REQUIRE_REAUTHENTICATION || false,
             SECURITY_REFRESH_TOKEN_REUSE_INTERVAL: model.SECURITY_REFRESH_TOKEN_REUSE_INTERVAL || undefined,
-=======
-            SECURITY_UPDATE_PASSWORD_REQUIRE_REAUTHENTICATION:
+            SECURITY_UPDATE_PASSWORD_REQUIRE_REAUTHENTICATION: 
               model.SECURITY_UPDATE_PASSWORD_REQUIRE_REAUTHENTICATION || false,
->>>>>>> 64b73581
-          }}
-          onSubmit={(model: any) => onFormSubmit(model)}
+            }}
+            onSubmit={(model: any) => onFormSubmit(model)}
         >
           <AutoField
             name="SITE_URL"
@@ -153,8 +149,8 @@
           />
           <NumField name="JWT_EXP" step="1" />
           <NumField name="PASSWORD_MIN_LENGTH" step="1" min={6} max={10} />
+          <NumField name="SECURITY_REFRESH_TOKEN_REUSE_INTERVAL" step="1" min={0}/>
           <ToggleField name="SECURITY_UPDATE_PASSWORD_REQUIRE_REAUTHENTICATION" />
-          <NumField name="SECURITY_REFRESH_TOKEN_REUSE_INTERVAL" step="1" min={0}/>
           <ToggleField name="DISABLE_SIGNUP" />
         </SchemaFormPanel>
       </div>
