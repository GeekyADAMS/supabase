import { PermissionAction } from '@supabase/shared-types/out/constants'
import { observer } from 'mobx-react-lite'
import Link from 'next/link'
import { useRouter } from 'next/router'
import { useEffect, useMemo, useState } from 'react'
import { Alert, Button, Form, IconHelpCircle, Listbox, Loading, Modal, Toggle } from 'ui'

import { SpendCapModal } from 'components/interfaces/BillingV2'
import { useOrganizationBillingMigrationMutation } from 'data/organizations/organization-migrate-billing-mutation'
import { useOrganizationBillingMigrationPreview } from 'data/organizations/organization-migrate-billing-preview-query'
import { useCheckPermissions, useSelectedOrganization, useStore } from 'hooks'
import { PRICING_TIER_LABELS_ORG } from 'lib/constants'
<<<<<<< HEAD
=======
import Link from 'next/link'
import { useRouter } from 'next/router'
import PaymentMethodSelection from '../BillingSettingsV2/Subscription/PaymentMethodSelection'
>>>>>>> ed7607eb

const MigrateOrganizationBillingButton = observer(() => {
  const { ui } = useStore()
  const router = useRouter()

  const organization = useSelectedOrganization()

  const [isOpen, setIsOpen] = useState(false)
  const [tier, setTier] = useState('')
  const [showSpendCapHelperModal, setShowSpendCapHelperModal] = useState(false)
  const [isSpendCapEnabled, setIsSpendCapEnabled] = useState(true)
  const [paymentMethodId, setPaymentMethodId] = useState('')
  const [isSubmitting, setSubmitting] = useState(false)

  const dbTier = useMemo(() => {
    if (tier === '') return ''
    if (tier === 'PRO' && !isSpendCapEnabled) {
      return `tier_payg`
    } else {
      return `tier_` + tier.toLocaleLowerCase()
    }
  }, [tier, isSpendCapEnabled])

  const {
    error: migrationError,
    mutate: migrateBilling,
    isLoading: isMigrating,
  } = useOrganizationBillingMigrationMutation({
    onSuccess: () => {
      ui.setNotification({
        message: 'Successfully migrated to organization-level billing',
        category: 'success',
        duration: 5000,
      })
      router.push('/projects')
      setIsOpen(false)
    },
  })

  const {
    data: migrationPreviewData,
    error: migrationPreviewError,
    isLoading: migrationPreviewIsLoading,
    remove,
    refetch: previewMigration,
  } = useOrganizationBillingMigrationPreview(
    { tier: dbTier, organizationSlug: organization?.slug },
    { enabled: false, refetchOnWindowFocus: false }
  )

  useEffect(() => {
    if (dbTier) {
      previewMigration()
    }
  }, [dbTier])

  useEffect(() => {
    if (isOpen) {
      // reset state
      setTier('')
    } else {
      // Invalidate cache
      remove()
    }
  }, [isOpen])

  const canMigrateOrganization = useCheckPermissions(PermissionAction.UPDATE, 'organizations')

  const toggle = () => {
    setIsOpen(!isOpen)
  }

  const onConfirmMigrate = async () => {
    if (!tier) return

<<<<<<< HEAD
  const onConfirmMigrate = async (values: any) => {
=======
>>>>>>> ed7607eb
    if (!canMigrateOrganization) {
      return ui.setNotification({
        category: 'error',
        message: 'You do not have the required permissions to migrate this organization',
      })
    }

<<<<<<< HEAD
    migrateBilling({ organizationSlug: organization?.slug, tier: dbTier })
=======
    setSubmitting(true)

    try {
      await migrateBilling({ organizationSlug: organization?.slug, tier: dbTier, paymentMethodId })
      ui.setNotification({
        message: 'Successfully migrated to organization-level billing',
        category: 'success',
        duration: 5000,
      })
      router.push('/projects')
      setIsOpen(false)
    } catch {
    } finally {
      setSubmitting(false)
    }
>>>>>>> ed7607eb
  }

  return (
    <>
      <div>
        <Button loading={!organization?.slug} onClick={() => setIsOpen(true)} type="primary">
          Migrate organization
        </Button>
      </div>
      <Modal
        closable
        hideFooter
        size="large"
        visible={isOpen}
        onCancel={toggle}
        header={
          <div className="flex items-baseline gap-2">
            <h5 className="text-sm text-scale-1200">Migrate organization</h5>
          </div>
        }
      >
<<<<<<< HEAD
        <Form
          validateOnBlur
          initialValues={{ tier: '', isSpendCapEnabled: true }}
          onSubmit={onConfirmMigrate}
          validate={onValidate}
        >
          {() => (
            <div className="space-y-4 py-3">
              <Modal.Content>
                <div className="space-y-2">
                  <Alert title="About the migration" withIcon variant="info">
                    <div className="text-sm space-y-2">
                      <p>
                        Migrating to new organization-level billing combines subscriptions for all
                        projects in the organization into a single subscription. This cannot be
                        reversed.{' '}
                      </p>
=======
        <div className="space-y-4 py-3">
          <Modal.Content>
            <div className="space-y-2">
              <Alert title="About the migration" withIcon variant="info">
                <div className="text-sm space-y-2">
                  <p>
                    Migrating to new organization-level billing combines subscriptions for all
                    projects in the organization into a single subscription. This cannot be
                    reversed.{' '}
                  </p>
>>>>>>> ed7607eb

                  <p>
                    For a detailed breakdown of changes, see{' '}
                    <Link href="https://www.notion.so/supabase/Organization-Level-Billing-9c159d69375b4af095f0b67881276582?pvs=4">
                      <a target="_blank" rel="noreferrer" className="underline">
                        Billing Migration Docs
                      </a>
                    </Link>
                    . To transfer projects to a different organization, visit{' '}
                    <Link href="/projects/_/settings/general">
                      <a target="_blank" rel="noreferrer" className="underline">
                        General settings
                      </a>
                    </Link>
                    .
                  </p>
                </div>
              </Alert>
            </div>
          </Modal.Content>
          <Modal.Separator />
          <Modal.Content>
            <Listbox
              id="tier"
              label="Organization Pricing Plan"
              layout="horizontal"
              value={tier}
              onChange={setTier}
              className="flex items-center"
            >
              <Listbox.Option label="Select plan" value="" disabled className="hidden">
                Select Plan
              </Listbox.Option>
              {Object.entries(PRICING_TIER_LABELS_ORG).map(([k, v]) => {
                return (
                  <Listbox.Option key={k} label={v} value={k}>
                    {v}
                  </Listbox.Option>
                )
              })}
            </Listbox>

            <p className="text-sm text-scale-1000 mt-4">
              The pricing plan, along with included usage limits will apply to your entire
              organization. See{' '}
              <a
                className="underline"
                target="_blank"
                rel="noreferrer"
                href="https://supabase.com/pricing"
              >
                Pricing
              </a>{' '}
              for more details. Please contact support if you are an Enterprise customer.
            </p>

            {tier !== '' && tier !== 'FREE' && (
              <div className="my-2 space-y-1 pb-4">
                <p className="text-sm text-scale-1000">
                  Paid plans come with one compute instance included. Additional projects will at
                  least cost the compute instance hours used (min $7/month). See{' '}
                  <Link href="https://www.notion.so/supabase/Organization-Level-Billing-9c159d69375b4af095f0b67881276582?pvs=4">
                    <a target="_blank" rel="noreferrer" className="underline">
                      Compute Instance Usage Billing
                    </a>
                  </Link>{' '}
                  for more details.
                </p>
              </div>
            )}
          </Modal.Content>

          <Modal.Separator />

          {tier === 'PRO' && (
            <>
              <Modal.Content>
                <div className="mt-4 grid grid-cols-8 gap-x-8 gap-y-2">
                  <div className="space-y-2 col-span-4">
                    <p className="text-sm flex items-center gap-4">
                      Enable spend cap{' '}
                      <IconHelpCircle
                        size={16}
                        strokeWidth={1.5}
                        className="transition opacity-50 cursor-pointer hover:opacity-100"
                        onClick={() => setShowSpendCapHelperModal(true)}
                      />
                    </p>
                  </div>

                  <div className="col-span-8">
                    <Toggle
                      id="isSpendCapEnabled"
                      layout="vertical"
                      checked={isSpendCapEnabled}
                      onChange={() => setIsSpendCapEnabled(!isSpendCapEnabled)}
                    />
                  </div>

                  <div className="col-span-12">
                    <p className="text-sm text-scale-1000">
                      When enabled, usage is limited to the plan's quota, with restrictions when
                      limits are exceeded. To scale beyond Pro limits without restrictions, disable
                      the spend cap and pay for over-usage beyond the quota.
                    </p>
                  </div>

                  <SpendCapModal
                    visible={showSpendCapHelperModal}
                    onHide={() => setShowSpendCapHelperModal(false)}
                  />
                </div>
              </Modal.Content>
              <Modal.Separator />
            </>
          )}

          {tier && tier !== 'FREE' && (
            <>
              <Modal.Content>
<<<<<<< HEAD
                <Button
                  block
                  size="small"
                  type="primary"
                  htmlType="submit"
                  loading={isMigrating}
                  disabled={migrationPreviewData === undefined || isMigrating}
                >
                  I understand, migrate this organization
                </Button>
=======
                <PaymentMethodSelection
                  layout="horizontal"
                  onSelectPaymentMethod={(pm) => setPaymentMethodId(pm)}
                />
>>>>>>> ed7607eb
              </Modal.Content>
              <Modal.Separator />
            </>
          )}

          <Modal.Content>
            <Loading active={tier !== '' && migrationPreviewIsLoading}>
              {migrationPreviewError && (
                <Alert title="Organization cannot be migrated" variant="danger">
                  <span>{migrationPreviewError.message}</span>
                </Alert>
              )}
            </Loading>

            {migrationError && (
              <Alert title="Organization cannot be migrated" variant="danger">
                <span>{migrationError.message}</span>
              </Alert>
            )}
          </Modal.Content>
          <Modal.Content>
            <Button
              block
              size="small"
              type="primary"
              htmlType="submit"
              loading={isSubmitting}
              disabled={migrationPreviewData === undefined || isSubmitting || !tier}
              onClick={() => onConfirmMigrate()}
            >
              I understand, migrate this organization
            </Button>
          </Modal.Content>
        </div>
      </Modal>
    </>
  )
})

export default MigrateOrganizationBillingButton<|MERGE_RESOLUTION|>--- conflicted
+++ resolved
@@ -10,17 +10,11 @@
 import { useOrganizationBillingMigrationPreview } from 'data/organizations/organization-migrate-billing-preview-query'
 import { useCheckPermissions, useSelectedOrganization, useStore } from 'hooks'
 import { PRICING_TIER_LABELS_ORG } from 'lib/constants'
-<<<<<<< HEAD
-=======
-import Link from 'next/link'
-import { useRouter } from 'next/router'
 import PaymentMethodSelection from '../BillingSettingsV2/Subscription/PaymentMethodSelection'
->>>>>>> ed7607eb
 
 const MigrateOrganizationBillingButton = observer(() => {
   const { ui } = useStore()
   const router = useRouter()
-
   const organization = useSelectedOrganization()
 
   const [isOpen, setIsOpen] = useState(false)
@@ -28,7 +22,6 @@
   const [showSpendCapHelperModal, setShowSpendCapHelperModal] = useState(false)
   const [isSpendCapEnabled, setIsSpendCapEnabled] = useState(true)
   const [paymentMethodId, setPaymentMethodId] = useState('')
-  const [isSubmitting, setSubmitting] = useState(false)
 
   const dbTier = useMemo(() => {
     if (tier === '') return ''
@@ -90,37 +83,13 @@
 
   const onConfirmMigrate = async () => {
     if (!tier) return
-
-<<<<<<< HEAD
-  const onConfirmMigrate = async (values: any) => {
-=======
->>>>>>> ed7607eb
     if (!canMigrateOrganization) {
       return ui.setNotification({
         category: 'error',
         message: 'You do not have the required permissions to migrate this organization',
       })
     }
-
-<<<<<<< HEAD
-    migrateBilling({ organizationSlug: organization?.slug, tier: dbTier })
-=======
-    setSubmitting(true)
-
-    try {
-      await migrateBilling({ organizationSlug: organization?.slug, tier: dbTier, paymentMethodId })
-      ui.setNotification({
-        message: 'Successfully migrated to organization-level billing',
-        category: 'success',
-        duration: 5000,
-      })
-      router.push('/projects')
-      setIsOpen(false)
-    } catch {
-    } finally {
-      setSubmitting(false)
-    }
->>>>>>> ed7607eb
+    migrateBilling({ organizationSlug: organization?.slug, tier: dbTier, paymentMethodId })
   }
 
   return (
@@ -142,25 +111,6 @@
           </div>
         }
       >
-<<<<<<< HEAD
-        <Form
-          validateOnBlur
-          initialValues={{ tier: '', isSpendCapEnabled: true }}
-          onSubmit={onConfirmMigrate}
-          validate={onValidate}
-        >
-          {() => (
-            <div className="space-y-4 py-3">
-              <Modal.Content>
-                <div className="space-y-2">
-                  <Alert title="About the migration" withIcon variant="info">
-                    <div className="text-sm space-y-2">
-                      <p>
-                        Migrating to new organization-level billing combines subscriptions for all
-                        projects in the organization into a single subscription. This cannot be
-                        reversed.{' '}
-                      </p>
-=======
         <div className="space-y-4 py-3">
           <Modal.Content>
             <div className="space-y-2">
@@ -171,7 +121,6 @@
                     projects in the organization into a single subscription. This cannot be
                     reversed.{' '}
                   </p>
->>>>>>> ed7607eb
 
                   <p>
                     For a detailed breakdown of changes, see{' '}
@@ -292,23 +241,10 @@
           {tier && tier !== 'FREE' && (
             <>
               <Modal.Content>
-<<<<<<< HEAD
-                <Button
-                  block
-                  size="small"
-                  type="primary"
-                  htmlType="submit"
-                  loading={isMigrating}
-                  disabled={migrationPreviewData === undefined || isMigrating}
-                >
-                  I understand, migrate this organization
-                </Button>
-=======
                 <PaymentMethodSelection
                   layout="horizontal"
                   onSelectPaymentMethod={(pm) => setPaymentMethodId(pm)}
                 />
->>>>>>> ed7607eb
               </Modal.Content>
               <Modal.Separator />
             </>
@@ -335,8 +271,8 @@
               size="small"
               type="primary"
               htmlType="submit"
-              loading={isSubmitting}
-              disabled={migrationPreviewData === undefined || isSubmitting || !tier}
+              loading={isMigrating}
+              disabled={migrationPreviewData === undefined || isMigrating || !tier}
               onClick={() => onConfirmMigrate()}
             >
               I understand, migrate this organization
