--- conflicted
+++ resolved
@@ -5,14 +5,10 @@
 import { Modal } from 'ui'
 import type { PostgresTable, PostgresColumn } from '@supabase/postgres-meta'
 
-<<<<<<< HEAD
 import { useStore, useUrlState } from 'hooks'
-=======
-import { useStore } from 'hooks'
 import { entityTypeKeys } from 'data/entity-types/keys'
 import { useTableRowCreateMutation } from 'data/table-rows/table-row-create-mutation'
 import { useTableRowUpdateMutation } from 'data/table-rows/table-row-update-mutation'
->>>>>>> 07d8c6cc
 import { RowEditor, ColumnEditor, TableEditor } from '.'
 import { ImportContent } from './TableEditor/TableEditor.types'
 import {
@@ -65,20 +61,12 @@
   sidePanelKey,
   isDuplicating = false,
   closePanel,
-<<<<<<< HEAD
-  onRowCreated = () => {},
-  onRowUpdated = () => {},
-  onTableCreated = () => {},
-  onColumnSaved = () => {},
-}) => {
-  const [_, setParams] = useUrlState({ arrayKeys: ['filter', 'sort'] })
-=======
   onRowCreated = noop,
   onRowUpdated = noop,
   onTableCreated = noop,
   onColumnSaved = noop,
 }: SidePanelEditorProps) => {
->>>>>>> 07d8c6cc
+  const [_, setParams] = useUrlState({ arrayKeys: ['filter', 'sort'] })
   const { meta, ui } = useStore()
   const queryClient = useQueryClient()
 
@@ -276,8 +264,6 @@
     if (response?.error) {
       ui.setNotification({ category: 'error', message: response.error.message })
     } else {
-<<<<<<< HEAD
-      await meta.tables.loadById(selectedTable!.id)
       if (
         !isNewRecord &&
         payload.name &&
@@ -286,8 +272,6 @@
       ) {
         reAddRenamedColumnSortAndFilter(selectedColumnToEdit.name, payload.name)
       }
-
-=======
       queryClient.invalidateQueries(sqlKeys.query(project?.ref, ['foreign-key-constraints']))
       await Promise.all([
         meta.tables.loadById(selectedTable!.id),
@@ -295,7 +279,6 @@
           sqlKeys.query(project?.ref, [selectedTable!.schema, selectedTable!.name])
         ),
       ])
->>>>>>> 07d8c6cc
       onColumnSaved(configuration.isEncrypted)
       setIsEdited(false)
       closePanel()
