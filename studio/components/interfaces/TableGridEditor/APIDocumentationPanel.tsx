import { useState } from 'react'

import { useParams } from 'common/hooks'
import { useProjectContext } from 'components/layouts/ProjectLayout/ProjectContext'
import { useProjectApiQuery } from 'data/config/project-api-query'
import { useProjectJsonSchemaQuery } from 'data/docs/project-json-schema-query'
import { useTableQuery } from 'data/tables/table-query'
import { snakeToCamel } from 'lib/helpers'
import { IconBookOpen, SidePanel } from 'ui'
import { ResourceContent } from '../Docs'
import GeneratingTypes from '../Docs/GeneratingTypes'
import LangSelector from '../Docs/LangSelector'
import ActionBar from './SidePanelEditor/ActionBar'

export interface APIDocumentationPanelProps {
  visible: boolean
  onClose: () => void
}

const APIDocumentationPanel = ({ visible, onClose }: APIDocumentationPanelProps) => {
  const { project } = useProjectContext()
  const { ref, page, id: _id } = useParams()
  const id = _id ? Number(_id) : undefined

  const { data: table } = useTableQuery({
    projectRef: project?.ref,
    connectionString: project?.connectionString,
    id,
  })

  const {
    data: jsonSchema,
    error: jsonSchemaError,
    isError: isErrorJSONSchema,
    isSuccess: isSuccessJSONSchema,
    refetch,
  } = useProjectJsonSchemaQuery({ projectRef: ref })
  const { data: settings } = useProjectApiQuery({ projectRef: ref })

  const DEFAULT_KEY = { name: 'hide', key: 'SUPABASE_KEY' }
  const [selectedLang, setSelectedLang] = useState<any>('js')
  const [showApiKey, setShowApiKey] = useState<any>(DEFAULT_KEY)

  const autoApiService = {
    ...settings?.autoApiService,
    endpoint: `${settings?.autoApiService.protocol ?? 'https'}://${
      settings?.autoApiService.endpoint ?? '-'
    }`,
  }
  const apiService = settings?.autoApiService
  const anonKey = apiService?.service_api_keys.find((x) => x.name === 'anon key')
    ? apiService.defaultApiKey
    : undefined
  const resources = getResourcesFromJsonSchema(jsonSchema)

  function getResourcesFromJsonSchema(value: any) {
    const { paths } = value || {}
    const functionPath = 'rpc/'
    let resources: any = {}

    Object.entries(paths || []).forEach(([name, val]) => {
      let trimmed = name.slice(1)
      let id = trimmed.replace(functionPath, '')
      let displayName = id.replace(/_/g, ' ')
      let camelCase = snakeToCamel(id)
      let enriched = { id, displayName, camelCase }
      if (!trimmed.length) return
      else resources[id] = enriched
    })

    return resources
  }

  return (
    <SidePanel
      key="WrapperTableEditor"
      size="xxlarge"
      visible={visible}
      onCancel={() => onClose()}
      header={
        <span className="flex items-center gap-2">
          <IconBookOpen size="tiny" />
          API
        </span>
      }
      customFooter={
        <ActionBar
          backButtonLabel="Close"
          hideApply={true}
          formId="wrapper-table-editor-form"
          closePanel={() => onClose()}
        />
      }
    >
      <div className="Docs Docs--table-editor">
        {isErrorJSONSchema && (
          <div className="p-6 mx-auto text-center sm:w-full md:w-3/4">
            <div className="text-scale-1000">
              <p>Error connecting to API</p>
              <p>{`${jsonSchemaError}`}</p>
            </div>
          </div>
        )}
        {isSuccessJSONSchema && (
          <>
            {jsonSchema ? (
              <>
                <div className="sticky top-0 z-10 bg-scale-100 dark:bg-scale-300">
                  <LangSelector
                    selectedLang={selectedLang}
                    setSelectedLang={setSelectedLang}
                    showApiKey={showApiKey}
                    setShowApiKey={setShowApiKey}
                    apiKey={anonKey}
                    autoApiService={autoApiService}
                  />
                </div>

<<<<<<< HEAD
                {jsonSchema?.definitions && (
                  <ResourceContent
                    autoApiService={autoApiService}
                    selectedLang={selectedLang}
                    resourceId={tables.find((table) => table.id === Number(id))?.name}
                    resources={resources}
                    definitions={jsonSchema.definitions}
                    paths={jsonSchema.paths}
                    showApiKey={showApiKey.key}
                    refreshDocs={async () => await refetch()}
                  />
                )}
                <div className="mt-8">
                  <GeneratingTypes selectedLang={selectedLang} />
=======
                  {jsonSchema?.definitions && (
                    <ResourceContent
                      autoApiService={autoApiService}
                      selectedLang={selectedLang}
                      resourceId={table?.name}
                      resources={resources}
                      definitions={jsonSchema.definitions}
                      paths={jsonSchema.paths}
                      showApiKey={showApiKey.key}
                      refreshDocs={async () => await refetch()}
                    />
                  )}
                  <div className="mt-8">
                    <GeneratingTypes selectedLang={selectedLang} />
                  </div>
                </>
              ) : (
                <div className="p-6 mx-auto text-center sm:w-full md:w-3/4">
                  <h3 className="text-lg">Building docs ...</h3>
>>>>>>> fdaf8a29
                </div>
              </>
            ) : (
              <div className="p-6 mx-auto text-center sm:w-full md:w-3/4">
                <h3 className="text-lg">Building docs ...</h3>
              </div>
            )}
          </>
        )}
      </div>
    </SidePanel>
  )
}

export default APIDocumentationPanel<|MERGE_RESOLUTION|>--- conflicted
+++ resolved
@@ -116,7 +116,6 @@
                   />
                 </div>
 
-<<<<<<< HEAD
                 {jsonSchema?.definitions && (
                   <ResourceContent
                     autoApiService={autoApiService}
@@ -131,27 +130,6 @@
                 )}
                 <div className="mt-8">
                   <GeneratingTypes selectedLang={selectedLang} />
-=======
-                  {jsonSchema?.definitions && (
-                    <ResourceContent
-                      autoApiService={autoApiService}
-                      selectedLang={selectedLang}
-                      resourceId={table?.name}
-                      resources={resources}
-                      definitions={jsonSchema.definitions}
-                      paths={jsonSchema.paths}
-                      showApiKey={showApiKey.key}
-                      refreshDocs={async () => await refetch()}
-                    />
-                  )}
-                  <div className="mt-8">
-                    <GeneratingTypes selectedLang={selectedLang} />
-                  </div>
-                </>
-              ) : (
-                <div className="p-6 mx-auto text-center sm:w-full md:w-3/4">
-                  <h3 className="text-lg">Building docs ...</h3>
->>>>>>> fdaf8a29
                 </div>
               </>
             ) : (
