--- conflicted
+++ resolved
@@ -49,44 +49,16 @@
     previousJwtSecretUpdateStatus.current = jwtSecretUpdateStatus
   }, [jwtSecretUpdateStatus])
 
-  const endpoint = settings?.autoApiService.app_config.endpoint ?? ''
+  const endpoint = settings?.autoApiService.app_config.endpoint ?? '-'
 
   return (
-<<<<<<< HEAD
-    <>
-      <div className="">
-        <h3 className="text-scale-1200 mb-6 text-xl">API Settings</h3>
-        <section>
-          <Panel title={<h5 className="mb-0">Project URL</h5>}>
-            <Panel.Content>
-              {isError ? (
-                <div className="flex items-center justify-center space-x-2 py-4">
-                  <IconAlertCircle size={16} strokeWidth={1.5} />
-                  <p className="text-sm text-scale-1100">Failed to retrieve project URL</p>
-                </div>
-              ) : (
-                <Input
-                  copy
-                  label="URL"
-                  readOnly
-                  disabled
-                  className="input-mono"
-                  value={`https://${endpoint ?? '-'}`}
-                  descriptionText="A RESTful endpoint for querying and managing your database."
-                  layout="horizontal"
-                />
-              )}
-            </Panel.Content>
-          </Panel>
-        </section>
-=======
     <div>
-      <h3 className="text-scale-1200 mb-6 text-xl">API Settings</h3>
+      <h3 className="mb-6 text-xl text-scale-1200">API Settings</h3>
       <section>
         <Panel title={<h5 className="mb-0">Project URL</h5>}>
           <Panel.Content>
             {isError ? (
-              <div className="flex items-center justify-center space-x-2 py-4">
+              <div className="flex items-center justify-center py-4 space-x-2">
                 <IconAlertCircle size={16} strokeWidth={1.5} />
                 <p className="text-sm text-scale-1100">Failed to retrieve project URL</p>
               </div>
@@ -97,9 +69,7 @@
                 readOnly
                 disabled
                 className="input-mono"
-                value={`${IS_PLATFORM ? 'https' : PROJECT_ENDPOINT_PROTOCOL}://${
-                  apiConfig?.endpoint ?? '-'
-                }`}
+                value={`${IS_PLATFORM ? 'https' : PROJECT_ENDPOINT_PROTOCOL}://${endpoint}`}
                 descriptionText="A RESTful endpoint for querying and managing your database."
                 layout="horizontal"
               />
@@ -107,7 +77,6 @@
           </Panel.Content>
         </Panel>
       </section>
->>>>>>> 38a986cb
 
       <section>
         <DisplayApiSettings key="DisplayAPISettings" />
