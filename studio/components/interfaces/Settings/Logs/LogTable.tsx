import { useEffect, useState, useMemo } from 'react'
import { Alert, Button, IconEye, IconEyeOff } from 'ui'
import DataGrid from '@supabase/react-data-grid'

import LogSelection, { LogSelectionProps } from './LogSelection'
import { LogData, QueryType } from './Logs.types'
import { isDefaultLogPreviewFormat } from './Logs.utils'
import CSVButton from 'components/ui/CSVButton'
import DatabaseApiColumnRender from './LogColumnRenderers/DatabaseApiColumnRender'
import DatabasePostgresColumnRender from './LogColumnRenderers/DatabasePostgresColumnRender'
import DefaultPreviewColumnRenderer from './LogColumnRenderers/DefaultPreviewColumnRenderer'
import { LogQueryError } from '.'
import ResourcesExceededErrorRenderer from './LogsErrorRenderers/ResourcesExceededErrorRenderer'
import DefaultErrorRenderer from './LogsErrorRenderers/DefaultErrorRenderer'
import FunctionsLogsColumnRender from './LogColumnRenderers/FunctionsLogsColumnRender'
import FunctionsEdgeColumnRender from './LogColumnRenderers/FunctionsEdgeColumnRender'
import Divider from 'components/ui/Divider'

interface Props {
  data?: Array<LogData | Object>
  onHistogramToggle?: () => void
  isHistogramShowing?: boolean
  isLoading?: boolean
  error?: LogQueryError | null
  showDownload?: boolean
  // TODO: move all common params to a context to avoid prop drilling
  queryType?: QueryType
  projectRef: string
  params: LogSelectionProps['params']
}
type LogMap = { [id: string]: LogData }

interface FormatterArg {
  column: {
    key: string
    name: string
    resizable: boolean
    header: string
    minWidth: number
    idx: number
    frozen: boolean
    isLastFrozenColumn: boolean
    rowGroup: boolean
    sortable: boolean
  }
  isCellSelected: boolean
  onRowChange: Function
  row: any
}

/**
 * Logs table view with focus side panel
 *
 * When in custom data display mode, the side panel will not open when focusing on logs.
 */
const LogTable = ({
  data = [],
  queryType,
  onHistogramToggle,
  isHistogramShowing,
  isLoading,
  showDownload,
  error,
  projectRef,
  params,
}: Props) => {
  const [focusedLog, setFocusedLog] = useState<LogData | null>(null)
  const firstRow: LogData | undefined = data?.[0] as LogData
  const columnNames = Object.keys(data[0] || {})
  const hasId = columnNames.includes('id')
  const hasTimestamp = columnNames.includes('timestamp')

  const DEFAULT_COLUMNS = columnNames.map((v) => {
    let formatter = undefined

    formatter = (received: FormatterArg) => {
      const value = received.row?.[v]
      if (value && typeof value === 'object') {
        return `[Object]`
      } else if (value === null) {
        return 'NULL'
      } else {
        return String(value)
      }
    }
    return { key: v, name: v, resizable: true, formatter, header: v, minWidth: 128 }
  })

  let columns
  if (!queryType) {
    columns = DEFAULT_COLUMNS
  } else {
    switch (queryType) {
      case 'api':
        columns = DatabaseApiColumnRender
        break

      case 'database':
        columns = DatabasePostgresColumnRender
        break

      case 'fn_edge':
        columns = FunctionsEdgeColumnRender
        break
      case 'functions':
        columns = FunctionsLogsColumnRender
        break

      default:
        if (firstRow && isDefaultLogPreviewFormat(firstRow)) {
          columns = DefaultPreviewColumnRenderer
        } else {
          columns = DEFAULT_COLUMNS
        }
        break
    }
  }

  const stringData = JSON.stringify(data)
  const [dedupedData, logMap] = useMemo<[LogData[], LogMap]>(() => {
    const deduped = [...new Set(data)] as LogData[]

    if (!hasId) {
      return [deduped, {} as LogMap]
    }

    const map = deduped.reduce((acc: LogMap, d: LogData) => {
      acc[d.id] = d
      return acc
    }, {}) as LogMap

    return [deduped, map]
  }, [stringData])

  useEffect(() => {
    if (!hasId || data === null) return
    if (focusedLog && !(focusedLog.id in logMap)) {
      setFocusedLog(null)
    }
  }, [stringData])

  if (!data) return null

  // [Joshen] Hmm quite hacky now, but will do
  const maxHeight = !queryType ? 'calc(100vh - 42px - 10rem)' : 'calc(100vh - 42px - 3rem)'

  const logDataRows = useMemo(() => {
    if (hasId && hasTimestamp) {
      return Object.values(logMap).sort((a, b) => b.timestamp - a.timestamp)
    } else {
      return dedupedData
    }
  }, [stringData])

  const LogsExplorerTableHeader = () => (
    <div className="w-full bg-scale-100 dark:bg-scale-300 rounded-tl rounded-tr border-t border-l border-r flex items-center justify-between px-5 py-2">
      <div className="flex items-center gap-2">
        {data && data.length ? (
          <>
            <span className="text-sm text-scale-1200">Query results</span>
            <span className="text-sm text-scale-1100">{data && data.length}</span>
          </>
        ) : (
          <span className="text-xs text-scale-1200">Results will be shown below</span>
        )}
      </div>
      <div className="flex items-center gap-2">
        {onHistogramToggle && (
          <Button
            type="default"
            icon={isHistogramShowing ? <IconEye /> : <IconEyeOff />}
            onClick={onHistogramToggle}
          >
            Histogram
          </Button>
        )}
        <CSVButton data={data}>Download</CSVButton>
      </div>
    </div>
  )

  const renderErrorAlert = () => {
    if (!error) return null
    const childProps = {
      isCustomQuery: queryType ? false : true,
      error: error!,
    }
    let Renderer = DefaultErrorRenderer
    if (
      typeof error === 'object' &&
      error.error?.errors.find((err) => err.reason === 'resourcesExceeded')
    ) {
      Renderer = ResourcesExceededErrorRenderer
    }

    return (
      <div className="flex justify-center px-5 w-1/2">
        <Alert variant="danger" title="Sorry! An error occured when fetching data." withIcon>
          <Renderer {...childProps} />
        </Alert>
      </div>
    )
  }

  const renderNoResultAlert = () => (
    <div className="flex flex-col items-center gap-6 text-center mt-16 opacity-100 scale-100 justify-center">
      <div className="flex flex-col gap-1">
        <div className="relative border border-scale-600 border-dashed dark:border-scale-900 w-32 h-4 rounded px-2 flex items-center"></div>
        <div className="relative border border-scale-600 border-dashed dark:border-scale-900 w-32 h-4 rounded px-2 flex items-center">
          <div className="absolute right-1 -bottom-4">
            <svg
              xmlns="http://www.w3.org/2000/svg"
              className="h-6 w-6"
              fill="none"
              viewBox="0 0 24 24"
              stroke="currentColor"
              strokeWidth="2"
            >
              <path
                strokeLinecap="round"
                strokeLinejoin="round"
                d="M9.172 16.172a4 4 0 015.656 0M9 10h.01M15 10h.01M21 12a9 9 0 11-18 0 9 9 0 0118 0z"
              />
            </svg>
          </div>
        </div>
      </div>
      <div className="flex flex-col gap-1 px-5">
        <h3 className="text-lg text-scale-1200">No results</h3>
        <p className="text-sm text-scale-900">Try another search, or adjusting the filters</p>
      </div>
    </div>
  )

  return (
    <>
      <section
        className={'flex w-full flex-col ' + (!queryType ? 'shadow-lg' : '')}
        style={{ maxHeight }}
      >
<<<<<<< HEAD
        {!queryType && (
          <div>
            <div
              className="
            flex w-full items-center 
            justify-between rounded-tl
            rounded-tr
            border-t
            border-l
            border-r bg-scale-100 px-5
            py-2 dark:bg-scale-300
      "
            >
              <div className="flex items-center gap-2">
                {data && data.length ? (
                  <>
                    <span className="text-sm text-scale-1200">Query results</span>
                    <span className="text-sm text-scale-1100">{data && data.length}</span>
                  </>
                ) : (
                  <span className="text-xs text-scale-1200">Results will be shown below</span>
                )}
              </div>
              <div className="flex items-center gap-2">
                {onHistogramToggle && (
                  <Button
                    type="default"
                    icon={isHistogramShowing ? <IconEye /> : <IconEyeOff />}
                    onClick={onHistogramToggle}
                  >
                    Histogram
                  </Button>
                )}
                {showDownload && <CSVButton data={data}>Download</CSVButton>}
              </div>
            </div>
          </div>
        )}
        <div className={`flex h-full flex-row ${!queryType ? 'border-l border-r' : ''}`}>
=======
        {!queryType && <LogsExplorerTableHeader />}
        <div className={`flex flex-row h-full ${!queryType ? 'border-l border-r' : ''}`}>
>>>>>>> 937e839d
          <DataGrid
            style={{ height: '100%' }}
            className={`
            flex-1 flex-grow
            ${!queryType ? 'data-grid--logs-explorer' : ' data-grid--simple-logs'} 
          `}
            rowHeight={40}
            headerRowHeight={queryType ? 0 : 28}
            onSelectedCellChange={({ idx, rowIdx }) => {
              if (!hasId) return
              setFocusedLog(data[rowIdx] as LogData)
            }}
            noRowsFallback={
              !isLoading ? (
<<<<<<< HEAD
                <>
                  <div className="h-full w-full flex-col space-y-12 py-4">
                    {!error && (
                      <div
                        className={`mt-16
                      flex
                      scale-100
                      
                      flex-col
                      items-center
                      justify-center
                  
                      gap-6
                      text-center
                      opacity-100
                      transition-all 
                      delay-200
                      
                      duration-500
                    `}
                      >
                        <>
                          <div className="flex flex-col gap-1">
                            <div className="relative flex h-4 w-32 items-center rounded border border-dashed border-scale-600 px-2 dark:border-scale-900"></div>
                            <div className="relative flex h-4 w-32 items-center rounded border border-dashed border-scale-600 px-2 dark:border-scale-900">
                              <div className="absolute right-1 -bottom-4">
                                <svg
                                  xmlns="http://www.w3.org/2000/svg"
                                  className="h-6 w-6"
                                  fill="none"
                                  viewBox="0 0 24 24"
                                  stroke="currentColor"
                                  strokeWidth="2"
                                >
                                  <path
                                    strokeLinecap="round"
                                    strokeLinejoin="round"
                                    d="M9.172 16.172a4 4 0 015.656 0M9 10h.01M15 10h.01M21 12a9 9 0 11-18 0 9 9 0 0118 0z"
                                  />
                                </svg>
                              </div>
                            </div>
                          </div>
                          <div className="flex flex-col gap-1 px-5">
                            <h3 className="text-lg text-scale-1200">No results</h3>
                            <p className="text-sm text-scale-900">
                              Try another search, or adjusting the filters
                            </p>
                          </div>
                        </>
                      </div>
                    )}
                    {error && renderErrorAlert()}
                  </div>
                </>
=======
                <div className="transition-all duration-500 delay-200 py-4 flex w-full h-full justify-center items-center mx-auto space-y-12">
                  {!error && renderNoResultAlert()}
                  {error && renderErrorAlert()}
                </div>
>>>>>>> 937e839d
              ) : null
            }
            columns={columns as any}
            rowClass={(row: LogData) =>
              row.id === focusedLog?.id ? '!bg-scale-400 rdg-row--focused' : 'cursor-pointer'
            }
            rows={logDataRows}
            rowKeyGetter={(r) => {
              if (!hasId) return Object.keys(r)[0]
              const row = r as LogData
              return row.id
            }}
            onRowClick={(r) => setFocusedLog(r)}
          />
          {logDataRows.length > 0 ? (
            <div
              className={
                queryType
                  ? 'flex w-1/2 flex-col'
                  : focusedLog
                  ? 'flex w-1/2 flex-col'
                  : 'hidden w-0'
              }
            >
              <LogSelection
                projectRef={projectRef}
                onClose={() => setFocusedLog(null)}
                log={focusedLog}
                queryType={queryType}
                params={params}
              />
            </div>
          ) : null}
        </div>
      </section>
    </>
  )
}
export default LogTable<|MERGE_RESOLUTION|>--- conflicted
+++ resolved
@@ -238,50 +238,8 @@
         className={'flex w-full flex-col ' + (!queryType ? 'shadow-lg' : '')}
         style={{ maxHeight }}
       >
-<<<<<<< HEAD
-        {!queryType && (
-          <div>
-            <div
-              className="
-            flex w-full items-center 
-            justify-between rounded-tl
-            rounded-tr
-            border-t
-            border-l
-            border-r bg-scale-100 px-5
-            py-2 dark:bg-scale-300
-      "
-            >
-              <div className="flex items-center gap-2">
-                {data && data.length ? (
-                  <>
-                    <span className="text-sm text-scale-1200">Query results</span>
-                    <span className="text-sm text-scale-1100">{data && data.length}</span>
-                  </>
-                ) : (
-                  <span className="text-xs text-scale-1200">Results will be shown below</span>
-                )}
-              </div>
-              <div className="flex items-center gap-2">
-                {onHistogramToggle && (
-                  <Button
-                    type="default"
-                    icon={isHistogramShowing ? <IconEye /> : <IconEyeOff />}
-                    onClick={onHistogramToggle}
-                  >
-                    Histogram
-                  </Button>
-                )}
-                {showDownload && <CSVButton data={data}>Download</CSVButton>}
-              </div>
-            </div>
-          </div>
-        )}
-        <div className={`flex h-full flex-row ${!queryType ? 'border-l border-r' : ''}`}>
-=======
         {!queryType && <LogsExplorerTableHeader />}
         <div className={`flex flex-row h-full ${!queryType ? 'border-l border-r' : ''}`}>
->>>>>>> 937e839d
           <DataGrid
             style={{ height: '100%' }}
             className={`
@@ -296,68 +254,10 @@
             }}
             noRowsFallback={
               !isLoading ? (
-<<<<<<< HEAD
-                <>
-                  <div className="h-full w-full flex-col space-y-12 py-4">
-                    {!error && (
-                      <div
-                        className={`mt-16
-                      flex
-                      scale-100
-                      
-                      flex-col
-                      items-center
-                      justify-center
-                  
-                      gap-6
-                      text-center
-                      opacity-100
-                      transition-all 
-                      delay-200
-                      
-                      duration-500
-                    `}
-                      >
-                        <>
-                          <div className="flex flex-col gap-1">
-                            <div className="relative flex h-4 w-32 items-center rounded border border-dashed border-scale-600 px-2 dark:border-scale-900"></div>
-                            <div className="relative flex h-4 w-32 items-center rounded border border-dashed border-scale-600 px-2 dark:border-scale-900">
-                              <div className="absolute right-1 -bottom-4">
-                                <svg
-                                  xmlns="http://www.w3.org/2000/svg"
-                                  className="h-6 w-6"
-                                  fill="none"
-                                  viewBox="0 0 24 24"
-                                  stroke="currentColor"
-                                  strokeWidth="2"
-                                >
-                                  <path
-                                    strokeLinecap="round"
-                                    strokeLinejoin="round"
-                                    d="M9.172 16.172a4 4 0 015.656 0M9 10h.01M15 10h.01M21 12a9 9 0 11-18 0 9 9 0 0118 0z"
-                                  />
-                                </svg>
-                              </div>
-                            </div>
-                          </div>
-                          <div className="flex flex-col gap-1 px-5">
-                            <h3 className="text-lg text-scale-1200">No results</h3>
-                            <p className="text-sm text-scale-900">
-                              Try another search, or adjusting the filters
-                            </p>
-                          </div>
-                        </>
-                      </div>
-                    )}
-                    {error && renderErrorAlert()}
-                  </div>
-                </>
-=======
                 <div className="transition-all duration-500 delay-200 py-4 flex w-full h-full justify-center items-center mx-auto space-y-12">
                   {!error && renderNoResultAlert()}
                   {error && renderErrorAlert()}
                 </div>
->>>>>>> 937e839d
               ) : null
             }
             columns={columns as any}
