--- conflicted
+++ resolved
@@ -1,12 +1,8 @@
 import { observer } from 'mobx-react-lite'
 import { useState } from 'react'
-<<<<<<< HEAD
 import { Button, IconHeart } from 'ui'
 
-=======
-import { Button, IconHeart } from '@supabase/ui'
 import * as Tooltip from '@radix-ui/react-tooltip'
->>>>>>> f512f383
 import { useStore } from 'hooks'
 import Telemetry from 'lib/telemetry'
 import { useSqlStore } from 'localStores/sqlEditor/SqlEditorStore'
