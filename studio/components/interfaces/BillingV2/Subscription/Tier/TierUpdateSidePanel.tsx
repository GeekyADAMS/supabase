--- conflicted
+++ resolved
@@ -48,10 +48,6 @@
   const { data: subscription } = useProjectSubscriptionV2Query({ projectRef })
   const { data: addons } = useProjectAddonsQuery({ projectRef })
   const { data: membersExceededLimit } = useFreeProjectLimitCheckQuery({ slug })
-<<<<<<< HEAD
-  const { mutateAsync: updateSubscriptionTier, isLoading: isUpdating } =
-    useProjectSubscriptionUpdateMutation()
-=======
   const { mutate: updateSubscriptionTier, isLoading: isUpdating } =
     useProjectSubscriptionUpdateMutation({
       onSuccess: () => {
@@ -64,7 +60,6 @@
         window.scrollTo({ top: 0, left: 0, behavior: 'smooth' })
       },
     })
->>>>>>> 41bd4ca2
 
   const availablePlans = plans ?? []
   const subscriptionAddons = addons?.selected_addons ?? []
@@ -109,25 +104,11 @@
       return ui.setNotification({ category: 'error', message: 'Please select a payment method' })
     }
 
-<<<<<<< HEAD
-    await updateSubscriptionTier({
-=======
     updateSubscriptionTier({
->>>>>>> 41bd4ca2
       projectRef,
       tier: selectedTier,
       paymentMethod: selectedPaymentMethod,
     })
-<<<<<<< HEAD
-    ui.setNotification({
-      category: 'success',
-      message: `Successfully updated subscription to ${selectedTierMeta?.name}!`,
-    })
-    setSelectedTier(undefined)
-    onClose()
-    window.scrollTo({ top: 0, left: 0, behavior: 'smooth' })
-=======
->>>>>>> 41bd4ca2
   }
 
   return (
