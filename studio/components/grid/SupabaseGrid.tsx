import { useEffect, useState, useRef, forwardRef, useImperativeHandle } from 'react'
import { createPortal } from 'react-dom'
import { DndProvider } from 'react-dnd'
import { HTML5Backend } from 'react-dnd-html5-backend'
import { useMonaco } from '@monaco-editor/react'
import { DataGridHandle } from '@supabase/react-data-grid'

import { useUrlState } from 'hooks'
import { Dictionary, SupabaseGridProps, SupabaseGridRef } from './types'
import { useTableRowsQuery } from 'data/table-rows/table-rows-query'
import { StoreProvider, useDispatch, useTrackedState } from './store'
import { Shortcuts } from './components/common'
import { Grid } from './components/grid'
import Header from './components/header'
import Footer from './components/footer'
import { RowContextMenu } from './components/menu'
import {
  cleanupProps,
  initTable,
  saveStorageDebounced,
  formatFilterURLParams,
  formatSortURLParams,
} from './SupabaseGrid.utils'
import { useProjectContext } from 'components/layouts/ProjectLayout/ProjectContext'

/** Supabase Grid: React component to render database table */

export const SupabaseGrid = forwardRef<SupabaseGridRef, SupabaseGridProps>((props, ref) => {
  const monaco = useMonaco()
  const _props = cleanupProps(props)
  const { theme } = _props

  useEffect(() => {
    if (monaco) {
      const darkTheme = theme && theme === 'dark' ? true : false
      monaco.editor.defineTheme('supabase', {
        base: darkTheme ? 'vs-dark' : 'vs',
        inherit: true, // can also be false to completely replace the builtin rules
        rules: [
          { token: 'string.sql', foreground: '24b47e' },
          { token: 'comment', foreground: '666666' },
          { token: 'predefined.sql', foreground: '999999' },
        ],
        colors: {
          'editor.background': darkTheme ? '#222222' : '#fbfcfd',
        },
      })
    }
  }, [monaco, theme])

  return (
    <StoreProvider>
      <DndProvider backend={HTML5Backend}>
        <SupabaseGridLayout ref={ref} {..._props} />
      </DndProvider>
    </StoreProvider>
  )
})

const SupabaseGridLayout = forwardRef<SupabaseGridRef, SupabaseGridProps>((props, ref) => {
  const {
    editable,
    storageRef,
    gridProps,
    headerActions,
    showCustomChildren,
    customHeader,
    children,
  } = props
  const dispatch = useDispatch()
  const state = useTrackedState()

  const gridRef = useRef<DataGridHandle>(null)
  const [mounted, setMounted] = useState(false)

  const [{ sort, filter }, setParams] = useUrlState({
    arrayKeys: ['sort', 'filter'],
  })
  const sorts = formatSortURLParams(sort as string[])
  const filters = formatFilterURLParams(filter as string[])

  const table = props.table

  const { project } = useProjectContext()
  const { data, isLoading, isRefetching } = useTableRowsQuery(
    {
      queryKey: [table.schema, table.name],
      projectRef: project?.ref,
      connectionString: project?.connectionString,
      table,
      sorts,
      filters,
      page: state.page,
      limit: state.rowsPerPage,
    },
    {
      keepPreviousData: true,
      onSuccess(data) {
        dispatch({
          type: 'SET_ROWS_COUNT',
          payload: data.rows.length,
        })
      },
    }
  )

  useImperativeHandle(ref, () => ({
    rowAdded(row: Dictionary<any>) {
      dispatch({
        type: 'ADD_NEW_ROW',
        payload: row,
      })
    },
    rowEdited(row: Dictionary<any>, idx: number) {
      dispatch({
        type: 'EDIT_ROW',
        payload: { row, idx },
      })
    },
  }))

  useEffect(() => {
    if (!mounted) setMounted(true)
  }, [])

  useEffect(() => {
<<<<<<< HEAD
    if (state.refreshPageFlag == 0) {
      return
    }

    const columnNames = state.table?.columns.map((column) => column.name)

    if (
      columnNames &&
      (sorts.some((sortInstance) => !columnNames.includes(sortInstance.column)) ||
        filters.some((filterInstance) => !columnNames.includes(filterInstance.column)))
    ) {
      // Remove unavailable columns from "sort" and "filter" query string parameters
      setParams((prevParams) => {
        return {
          ...prevParams,
          filter: filters
            .filter((filterInstance) => columnNames.includes(filterInstance.column))
            .map(
              (filterInstance) =>
                `${filterInstance.column}:${filterInstance.operator}:${filterInstance.value}`
            ),
          sort: sorts
            .filter((sortInstance) => columnNames.includes(sortInstance.column))
            .map(
              (sortInstance) => `${sortInstance.column}:${sortInstance.ascending ? 'asc' : 'desc'}`
            ),
        }
      })
    }

    if (state.refreshPageFlag === REFRESH_PAGE_IMMEDIATELY) {
      fetchPage(state, dispatch, sorts, filters)
    } else if (state.refreshPageFlag !== 0) {
      refreshPageDebounced(state, dispatch, sorts, filters)
    }
  }, [state.refreshPageFlag])

  useEffect(() => {
    if (state.totalRows === TOTAL_ROWS_RESET) {
      fetchCount(state, dispatch, filters)
    }
  }, [state.totalRows])

  useEffect(() => {
=======
>>>>>>> 07d8c6cc
    if (mounted) {
      dispatch({ type: 'UPDATE_FILTERS', payload: {} })
    }
  }, [JSON.stringify(filters)])

  useEffect(() => {
    if (mounted) {
      dispatch({ type: 'UPDATE_SORTS', payload: {} })
    }
  }, [JSON.stringify(sorts)])

  useEffect(() => {
    if (state.isInitialComplete && storageRef && state.table) {
      saveStorageDebounced(state, storageRef, sort as string[], filter as string[])
    }
  }, [
    state.table,
    state.isInitialComplete,
    state.gridColumns,
    JSON.stringify(sorts),
    JSON.stringify(filters),
    storageRef,
  ])

  useEffect(() => {
    if (!state.metaService) {
      dispatch({
        type: 'INIT_CLIENT',
        payload: { onSqlQuery: props.onSqlQuery },
      })
      dispatch({
        type: 'INIT_CALLBACK',
        payload: { ...props },
      })
    }
  }, [state.metaService])

  useEffect(() => {
    if (!state.metaService) return

    const initializeData = async () => {
      const { savedState } = await initTable(
        props,
        state,
        dispatch,
        sort as string[],
        filter as string[]
      )

      if (savedState.sorts || savedState.filters) {
        setParams((prevParams) => {
          return {
            ...prevParams,
            ...(savedState.sorts && { sort: savedState.sorts }),
            ...(savedState.filters && { filter: savedState.filters }),
          }
        })
      }
    }

    const refreshView =
      typeof props.table === 'string' &&
      state?.table?.name !== props.table &&
      state?.table?.schema !== props.schema
    const refreshTable =
      typeof props.table !== 'string' && JSON.stringify(props.table) !== JSON.stringify(state.table)

    if (!state.table || refreshView || refreshTable) {
      initializeData()
    }
  }, [state.metaService, state.table, table, props.schema])

  return (
    <div className="sb-grid">
      <Header
        table={table}
        sorts={sorts}
        filters={filters}
        isRefetching={isRefetching}
        onAddRow={editable ? props.onAddRow : undefined}
        onAddColumn={editable ? props.onAddColumn : undefined}
        headerActions={headerActions}
        customHeader={customHeader}
      />
      {showCustomChildren && children !== undefined ? (
        <>{children}</>
      ) : (
        <>
          <Grid
            ref={gridRef}
            {...gridProps}
            rows={data?.rows ?? []}
            updateRow={props.updateTableRow}
            onEditForeignKeyColumnValue={props.onEditForeignKeyColumnValue}
          />
          <Footer isLoading={isLoading || isRefetching} />
          <Shortcuts gridRef={gridRef} />
        </>
      )}

      {mounted &&
        createPortal(<RowContextMenu table={table} rows={data?.rows ?? []} />, document.body)}
    </div>
  )
})<|MERGE_RESOLUTION|>--- conflicted
+++ resolved
@@ -124,53 +124,6 @@
   }, [])
 
   useEffect(() => {
-<<<<<<< HEAD
-    if (state.refreshPageFlag == 0) {
-      return
-    }
-
-    const columnNames = state.table?.columns.map((column) => column.name)
-
-    if (
-      columnNames &&
-      (sorts.some((sortInstance) => !columnNames.includes(sortInstance.column)) ||
-        filters.some((filterInstance) => !columnNames.includes(filterInstance.column)))
-    ) {
-      // Remove unavailable columns from "sort" and "filter" query string parameters
-      setParams((prevParams) => {
-        return {
-          ...prevParams,
-          filter: filters
-            .filter((filterInstance) => columnNames.includes(filterInstance.column))
-            .map(
-              (filterInstance) =>
-                `${filterInstance.column}:${filterInstance.operator}:${filterInstance.value}`
-            ),
-          sort: sorts
-            .filter((sortInstance) => columnNames.includes(sortInstance.column))
-            .map(
-              (sortInstance) => `${sortInstance.column}:${sortInstance.ascending ? 'asc' : 'desc'}`
-            ),
-        }
-      })
-    }
-
-    if (state.refreshPageFlag === REFRESH_PAGE_IMMEDIATELY) {
-      fetchPage(state, dispatch, sorts, filters)
-    } else if (state.refreshPageFlag !== 0) {
-      refreshPageDebounced(state, dispatch, sorts, filters)
-    }
-  }, [state.refreshPageFlag])
-
-  useEffect(() => {
-    if (state.totalRows === TOTAL_ROWS_RESET) {
-      fetchCount(state, dispatch, filters)
-    }
-  }, [state.totalRows])
-
-  useEffect(() => {
-=======
->>>>>>> 07d8c6cc
     if (mounted) {
       dispatch({ type: 'UPDATE_FILTERS', payload: {} })
     }
