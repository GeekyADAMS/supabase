import { makeAutoObservable, action } from 'mobx'
import { keyBy } from 'lodash'

import { get, post, patch, delete_ } from 'lib/common/fetch'
import { LogSqlSnippets, UserContent, UserContentMap } from 'types'
import { IRootStore } from '../RootStore'
import { API_URL } from 'lib/constants'

// [Joshen] This will be the new ProjectContentStore
// but use the one under the stores folder projectContentStore first while we transition

type CustomFilter = (content: UserContent) => boolean
export interface IProjectContentStore {
  isLoading: boolean
  isInitialized: boolean
  isLoaded: boolean
  error: any
  recentLogSqlSnippets: LogSqlSnippets.Content[]

  baseUrl: string
  projectRef?: string

  load: () => void
  loadPersistentData: () => Promise<void>
  create: (x: UserContent) => { data: UserContent; error: { error: { message: string } } }
  list: (filter?: any) => any[]
  reports: (filter?: any) => any[]
  sqlSnippets: (filter?: any) => any[]
<<<<<<< HEAD
  logSqlSnippets: (filter?: CustomFilter) => UserContent[]
  addRecentLogSqlSnippet: (snippet: Partial<LogSqlSnippets.Content>) => void
  clearRecentLogSqlSnippets: () => void
=======
  setProjectRef: (ref?: string) => void
>>>>>>> d3fb9386
}

export default class ProjectContentStore implements IProjectContentStore {
  rootStore: IRootStore

  STATES = {
    INITIAL: 'initial',
    LOADING: 'loading',
    ERROR: 'error',
    LOADED: 'loaded',
  }

  baseUrl: string
<<<<<<< HEAD
  localStorageKey: string
  recentLogSqlKey: string
=======
  projectRef: string

>>>>>>> d3fb9386
  data: UserContentMap = {}
  recentLogSqlSnippets: LogSqlSnippets.Content[] = []

  state = this.STATES.INITIAL
  error = null


  constructor(rootStore: IRootStore, options: { projectRef: string }) {
    const { projectRef } = options
    this.projectRef = projectRef
    this.rootStore = rootStore
<<<<<<< HEAD
    this.baseUrl = `${API_URL}/projects/${projectRef}/content`
    this.localStorageKey = `project-content-${projectRef}`
    this.recentLogSqlKey = `${this.localStorageKey}-recent-log-sql`
    this.loadPersistentData()
=======
    this.baseUrl = ``
>>>>>>> d3fb9386
    makeAutoObservable(this)
  }

  get isLoading() {
    return this.state === this.STATES.INITIAL || this.state === this.STATES.LOADING
  }

  get isInitialized() {
    return this.state !== this.STATES.INITIAL
  }

  get isLoaded() {
    return this.state === this.STATES.LOADED
  }

  async fetchData() {
    const headers = {
      'Content-Type': 'application/json',
    }
    const response = await get(this.baseUrl, { headers })
    if (response.error) {
      throw response.error
    }
    this.data = keyBy(response, 'id')
    return response
  }

  async load() {
    let { LOADING, ERROR, LOADED } = this.STATES
    try {
      this.error = null
      this.state = LOADING
      await this.fetchData()
      this.state = LOADED
      return this.data
    } catch (e: any) {
      console.error('Failed to load project content', e.message)
      this.error = e
      this.state = ERROR
    }
  }

  async loadPersistentData() {
    this.loadRecentLogSqlSnippets()
  }

  async loadRemotePersistentData(userId: any) {
    const sqlSnippets = this.sqlSnippets((x: any) => x.owner_id === userId)
  }

  loadRecentLogSqlSnippets() {
    if (typeof window === 'undefined') return;
    this.recentLogSqlSnippets = JSON.parse((window as any).localStorage.getItem(this.recentLogSqlKey) || "[]")
  }

  list(filter?: any) {
    const arr = Object.values(this.data)
    if (!!filter) {
      return arr.filter(filter).sort((a, b) => a.name.localeCompare(b.name))
    } else {
      return arr.sort((a, b) => a.name.localeCompare(b.name))
    }
  }

  byId(id: any) {
    return this.data[id]
  }

  reports(filter?: any) {
    let arr = Object.values(this.data)
    if (!!filter) {
      return arr
        .filter((x) => x.type == 'report')
        .filter(filter)
        .sort((a, b) => a.name.localeCompare(b.name))
    } else {
      return arr.filter((x) => x.type == 'report').sort((a, b) => a.name.localeCompare(b.name))
    }
  }

  sqlSnippets(filter?: any) {
    let arr = Object.values(this.data)
    if (!!filter) {
      const arr_filtered = arr
        .filter((x) => x.type == 'sql')
        .filter(filter)
        .sort((a, b) => a.name.localeCompare(b.name))

      return arr_filtered
    } else {
      const arr_filtered = arr
        .filter((x) => x.type == 'sql')
        .sort((a, b) => a.name.localeCompare(b.name))

      return arr_filtered
    }
  }
  public addRecentLogSqlSnippet(snippet: Partial<LogSqlSnippets.Content>) {
    if (typeof window === 'undefined') return;
    const defaults : LogSqlSnippets.Content= {schema_version: "1", favorite: false, sql: "", content_id: ""}
    this.recentLogSqlSnippets.push({...defaults, ...snippet});
    (window as any).localStorage.setItem(this.recentLogSqlKey, JSON.stringify(this.recentLogSqlSnippets))
  }
  public clearRecentLogSqlSnippets() {
    if (typeof window === 'undefined') return;
    this.recentLogSqlSnippets = [];
    (window as any).localStorage.setItem(this.recentLogSqlKey, JSON.stringify([]))
  }

  logSqlSnippets(filter?: CustomFilter) {
    let arr = (Object.values(this.data)[0] as any || []) as UserContent[]
    let snippets = arr.filter(c => c.type === 'log_sql')
    if (filter) {
      snippets = snippets.filter(filter)
    }
    return snippets.sort((a, b) => a.name.localeCompare(b.name))
  }

  // @ts-ignore
  async create(payload: any) {
    try {
      const headers = {
        'Content-Type': 'application/json',
      }
      const created = await post(this.baseUrl, payload, { headers })
      if (created.error) throw created.error
      this.data[created['id']] = created
      return { data: created, error: null }
    } catch (error) {
      return { data: null, error }
    }
  }

  async update(id: any, updates: any, type: UserContent['type']) {
    try {
      const headers = {
        'Content-Type': 'application/json',
      }
      let payload = {
        ...updates,
        type,
        id,
      }
      const url = `${this.baseUrl}?id=${id}`
      const updated = await patch(url, payload, { headers })
      if (updated.error) throw updated.error
      this.data[id] = updated
      return { data: updated, error: null }
    } catch (error) {
      return { data: null, error }
    }
  }

  async updateSql(id: any, updates: any) {
    return this.update(id, updates, 'sql')
  }

  async updateReport(id: any, updates: any) {
    return this.update(id, updates, 'report')
  }

  async del(id: any) {
    try {
      const headers = {
        'Content-Type': 'application/json',
      }
      const url = `${this.baseUrl}?id=${id}`
      const deleted = await delete_(url, {}, { headers })
      if (deleted.error) throw deleted.error
      delete this.data[id]
      return { data: true, error: null }
    } catch (error) {
      return { data: false, error }
    }
  }

  setProjectRef(ref?: string) {
    if (ref) {
      this.projectRef = ref
      this.baseUrl = `${API_URL}/projects/${ref}/content`
    }
  }
}<|MERGE_RESOLUTION|>--- conflicted
+++ resolved
@@ -1,4 +1,4 @@
-import { makeAutoObservable, action } from 'mobx'
+import { makeAutoObservable } from 'mobx'
 import { keyBy } from 'lodash'
 
 import { get, post, patch, delete_ } from 'lib/common/fetch'
@@ -26,13 +26,10 @@
   list: (filter?: any) => any[]
   reports: (filter?: any) => any[]
   sqlSnippets: (filter?: any) => any[]
-<<<<<<< HEAD
   logSqlSnippets: (filter?: CustomFilter) => UserContent[]
   addRecentLogSqlSnippet: (snippet: Partial<LogSqlSnippets.Content>) => void
   clearRecentLogSqlSnippets: () => void
-=======
   setProjectRef: (ref?: string) => void
->>>>>>> d3fb9386
 }
 
 export default class ProjectContentStore implements IProjectContentStore {
@@ -46,32 +43,24 @@
   }
 
   baseUrl: string
-<<<<<<< HEAD
   localStorageKey: string
   recentLogSqlKey: string
-=======
   projectRef: string
 
->>>>>>> d3fb9386
   data: UserContentMap = {}
   recentLogSqlSnippets: LogSqlSnippets.Content[] = []
 
   state = this.STATES.INITIAL
   error = null
-
 
   constructor(rootStore: IRootStore, options: { projectRef: string }) {
     const { projectRef } = options
     this.projectRef = projectRef
     this.rootStore = rootStore
-<<<<<<< HEAD
-    this.baseUrl = `${API_URL}/projects/${projectRef}/content`
     this.localStorageKey = `project-content-${projectRef}`
     this.recentLogSqlKey = `${this.localStorageKey}-recent-log-sql`
     this.loadPersistentData()
-=======
     this.baseUrl = ``
->>>>>>> d3fb9386
     makeAutoObservable(this)
   }
 
@@ -123,8 +112,10 @@
   }
 
   loadRecentLogSqlSnippets() {
-    if (typeof window === 'undefined') return;
-    this.recentLogSqlSnippets = JSON.parse((window as any).localStorage.getItem(this.recentLogSqlKey) || "[]")
+    if (typeof window === 'undefined') return
+    this.recentLogSqlSnippets = JSON.parse(
+      (window as any).localStorage.getItem(this.recentLogSqlKey) || '[]'
+    )
   }
 
   list(filter?: any) {
@@ -170,20 +161,28 @@
     }
   }
   public addRecentLogSqlSnippet(snippet: Partial<LogSqlSnippets.Content>) {
-    if (typeof window === 'undefined') return;
-    const defaults : LogSqlSnippets.Content= {schema_version: "1", favorite: false, sql: "", content_id: ""}
-    this.recentLogSqlSnippets.push({...defaults, ...snippet});
-    (window as any).localStorage.setItem(this.recentLogSqlKey, JSON.stringify(this.recentLogSqlSnippets))
+    if (typeof window === 'undefined') return
+    const defaults: LogSqlSnippets.Content = {
+      schema_version: '1',
+      favorite: false,
+      sql: '',
+      content_id: '',
+    }
+    this.recentLogSqlSnippets.push({ ...defaults, ...snippet })
+    ;(window as any).localStorage.setItem(
+      this.recentLogSqlKey,
+      JSON.stringify(this.recentLogSqlSnippets)
+    )
   }
   public clearRecentLogSqlSnippets() {
-    if (typeof window === 'undefined') return;
-    this.recentLogSqlSnippets = [];
-    (window as any).localStorage.setItem(this.recentLogSqlKey, JSON.stringify([]))
+    if (typeof window === 'undefined') return
+    this.recentLogSqlSnippets = []
+    ;(window as any).localStorage.setItem(this.recentLogSqlKey, JSON.stringify([]))
   }
 
   logSqlSnippets(filter?: CustomFilter) {
-    let arr = (Object.values(this.data)[0] as any || []) as UserContent[]
-    let snippets = arr.filter(c => c.type === 'log_sql')
+    let arr = ((Object.values(this.data)[0] as any) || []) as UserContent[]
+    let snippets = arr.filter((c) => c.type === 'log_sql')
     if (filter) {
       snippets = snippets.filter(filter)
     }
