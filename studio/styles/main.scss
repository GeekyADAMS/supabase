--- conflicted
+++ resolved
@@ -191,8 +191,6 @@
 
 .recharts-tooltip-cursor {
   @apply fill-transparent;
-<<<<<<< HEAD
-=======
 }
 
 .expandable-tr {
@@ -204,5 +202,4 @@
   display: grid;
   grid-column: 1/-1;
   justify-content: flex-start;
->>>>>>> fa6afb1e
 }