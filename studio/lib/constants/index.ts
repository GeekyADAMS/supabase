export * from './infrastructure'
export * from './metrics'

export const IS_PLATFORM = process.env.NEXT_PUBLIC_IS_PLATFORM === 'true'
export const DEFAULT_HOME = IS_PLATFORM ? '/projects' : '/project/default'
export const API_URL = IS_PLATFORM ? process.env.NEXT_PUBLIC_API_URL : '/api'
export const API_ADMIN_URL = IS_PLATFORM ? process.env.NEXT_PUBLIC_API_ADMIN_URL : undefined
export const PG_META_URL = IS_PLATFORM
  ? process.env.PLATFORM_PG_META_URL
  : process.env.STUDIO_PG_META_URL
export const BASE_PATH = process.env.NEXT_PUBLIC_BASE_PATH ?? ''

/**
 * @deprecated use DATETIME_FORMAT
 */
export const DATE_FORMAT = 'YYYY-MM-DDTHH:mm:ssZ'

// should be used for all dayjs formattings shown to the user. Includes timezone info.
export const DATETIME_FORMAT = 'DD MMM YYYY, HH:mm:ss (ZZ)'

// Keyboard Shortcuts Related
export const SHORTCUT_KEYS = {
  VIEW_ALL_SHORTCUTS: 'VIEW_ALL_SHORTCUTS',
  TOGGLE_FILTER_MENU: 'TOGGLE_FILTER_MENU',
  TOGGLE_SORT_MENU: 'TOGGLE_SORT_MENU',
  CLOSE_SIDE_PANEL: 'CLOSE_SIDE_PANEL',
  EDIT_CELL: 'EDIT_CELL',
  COPY_CELL: 'COPY_CELL',
  PASTE_CELL: 'PASTE_CELL',
  CREATE_ROW: 'CREATE_ROW',
  EDIT_ROW: 'EDIT_ROW',
  DELETE_ROW: 'DELETE_ROW',
  SCROLL_EDGES: 'SCROLL_EDGES',
}

export const GENERAL_SHORTCUTS = [
  {
    key: SHORTCUT_KEYS.VIEW_ALL_SHORTCUTS,
    name: 'View all shortcuts',
    keys: ['Shift+/'],
  },
  {
    key: SHORTCUT_KEYS.CLOSE_SIDE_PANEL,
    name: 'Close side panel',
    keys: ['Esc'],
  },
]

export const generateEditorShortcuts = (clientOS: string) => {
  const metaKey = clientOS === 'windows' ? 'Ctrl' : '⌘'
  return [
    {
      key: SHORTCUT_KEYS.EDIT_CELL,
      name: 'Edit current cell',
      keys: ['Enter'],
    },
    {
      key: SHORTCUT_KEYS.COPY_CELL,
      name: 'Copy value of current cell',
      keys: [`${metaKey}+C`],
    },
    {
      key: SHORTCUT_KEYS.PASTE_CELL,
      name: 'Paste value into current cell',
      keys: [`${metaKey}+V`],
    },
    {
      key: SHORTCUT_KEYS.CREATE_ROW,
      name: 'Create a new row',
      keys: ['Shift+Enter'],
    },
    {
      key: SHORTCUT_KEYS.SCROLL_EDGES,
      name: 'Scroll to edges of the table',
      keys: [`${metaKey}+↑`, `${metaKey}+→`, `${metaKey}+↓`, `${metaKey}+←`],
    },
  ]
}

export const POLICY_MODAL_VIEWS = {
  SELECTION: 'SELECTION',
  TEMPLATES: 'TEMPLATES',
  EDITOR: 'EDITOR',
  REVIEW: 'REVIEW',
}

export const GOTRUE_ERRORS = {
  UNVERIFIED_GITHUB_USER: 'Error sending confirmation mail',
}

export const STRIPE_PUBLIC_KEY =
  process.env.NEXT_PUBLIC_STRIPE_PUBLIC_KEY || 'pk_test_XVwg5IZH3I9Gti98hZw6KRzd00v5858heG'

export const USAGE_APPROACHING_THRESHOLD = 0.75

export const LOCAL_STORAGE_KEYS = {
  RECENTLY_VISITED_ORGANIZATION: 'supabase-organization',
<<<<<<< HEAD
  TELEMETRY_CONSENT: 'supabase-consent',
=======
}

export const OPT_IN_TAGS = {
  AI_SQL: 'AI_SQL_GENERATOR_OPT_IN',
  PREVIEW_BRANCHES: 'PREVIEW_BRANCHES_OPT_IN',
>>>>>>> 3e9f9c14
}<|MERGE_RESOLUTION|>--- conflicted
+++ resolved
@@ -95,13 +95,10 @@
 
 export const LOCAL_STORAGE_KEYS = {
   RECENTLY_VISITED_ORGANIZATION: 'supabase-organization',
-<<<<<<< HEAD
   TELEMETRY_CONSENT: 'supabase-consent',
-=======
 }
 
 export const OPT_IN_TAGS = {
   AI_SQL: 'AI_SQL_GENERATOR_OPT_IN',
   PREVIEW_BRANCHES: 'PREVIEW_BRANCHES_OPT_IN',
->>>>>>> 3e9f9c14
 }