import { createContext, useContext } from 'react'
import { makeAutoObservable } from 'mobx'
import {
  find,
  compact,
  isEqual,
  isNull,
  isNil,
  isUndefined,
  has,
  some,
  chunk,
  get,
  uniq,
} from 'lodash'
import toast from 'react-hot-toast'
import { createClient } from '@supabase/supabase-js'

import {
  STORAGE_VIEWS,
  STORAGE_ROW_TYPES,
  STORAGE_ROW_STATUS,
  STORAGE_SORT_BY,
} from 'components/to-be-cleaned/Storage/Storage.constants.ts'
import { copyToClipboard } from 'lib/helpers'

/**
 * This is a preferred method rather than React Context and useStorageExplorerStore().
 * If we can switch to this method, we can remove the implementation below, and we don't need compose() within the react components
 */
let store = null
export function useStorageStore() {
  if (store === null) store = new StorageExplorerStore(null)
  return store
}

/**
 * Deprecated - it's preferable to use the useStorageStore() function above
 */
export const StorageExplorerContext = createContext(null)
export const useStorageExplorerStore = () => {
  return useContext(StorageExplorerContext)
}

const LIMIT = 200
const OFFSET = 0
const DEFAULT_EXPIRY = 10 * 365 * 24 * 60 * 60 // in seconds, default to 1 year
const PREVIEW_SIZE_LIMIT = 10000000 // 10MB
const BATCH_SIZE = 10
const EMPTY_FOLDER_PLACEHOLDER_FILE_NAME = '.emptyFolderPlaceholder'

class StorageExplorerStore {
  projectRef = ''
  loaded = false
  view = STORAGE_VIEWS.COLUMNS
  sortBy = STORAGE_SORT_BY.NAME
  sortByOrder = 'asc'
  buckets = []
  selectedBucket = {}
  selectedBucketToEdit = {}
  columns = []
  openedFolders = []
  selectedItems = []
  selectedItemsToDelete = []
  selectedItemsToMove = []
  selectedFilePreview = {}

  DEFAULT_OPTIONS = {
    limit: LIMIT,
    offset: OFFSET,
    sortBy: { column: this.sortBy, order: this.sortByOrder },
  }

  /* Supabase client */
  supabaseClient = null

  /* FE to toggle page level modals */
  showCreateBucketModal = false
  showDeleteBucketModal = false
  showToggleBucketPublicModal = false

  /* FE Cacheing for file previews */
  filePreviewCache = []

  /* For file uploads, from 0 to 1 */
  uploadProgress = 0

  /* Controllers to abort API calls */
  abortController = null

  constructor(projectRef) {
    makeAutoObservable(this, { supabaseClient: false })
    this.projectRef = projectRef

    // ignore when in a non-browser environment
    if (typeof window !== 'undefined') {
      this.abortController = new AbortController()
    }
  }

  initStore(projectRef, url, serviceKey) {
    this.projectRef = projectRef
    this.initializeSupabaseClient(serviceKey, url)
  }

  /* Methods which are commonly used + For better readability */

  initializeSupabaseClient = (serviceKey, serviceEndpoint) => {
    this.supabaseClient = createClient(`https://${serviceEndpoint}`, serviceKey, {
      localStorage: {
        getItem: (key) => {
          return undefined
        },
        setItem: (key, value) => {},
        removeItem: (key) => {},
      },
    })
  }

  updateFileInPreviewCache = (fileCache) => {
    const updatedFilePreviewCache = this.filePreviewCache.map((file) => {
      if (file.id === fileCache.id) return fileCache
      return file
    })
    this.filePreviewCache = updatedFilePreviewCache
  }

  addFileToPreviewCache = (fileCache) => {
    const updatedFilePreviewCache = this.filePreviewCache.concat([fileCache])
    this.filePreviewCache = updatedFilePreviewCache
  }

  clearFilePreviewCache = () => {
    this.filePreviewCache = []
  }

  getLocalStorageKey = () => {
    return `supabase-storage-${this.projectRef}`
  }

  getLatestColumnIndex = () => {
    return this.columns.length - 1
  }

  getCurrentlySelectedBucket = () => {
    return this.columns.length > 1 ? this.columns[1] : null
  }

  // Probably refactor this to ignore bucket by default
  getPathAlongOpenedFolders = (includeBucket = true) => {
    if (includeBucket) {
      return this.openedFolders.length > 0
        ? `${this.selectedBucket.name}/${this.openedFolders.map((folder) => folder.name).join('/')}`
        : this.selectedBucket.name
    }
    return this.openedFolders.map((folder) => folder.name).join('/')
  }

  abortApiCalls = () => {
    this.abortController.abort()
    this.abortController = new AbortController()
  }

  get currentBucketName() {
    return this.selectedBucket.name
  }

  /* UI specific methods */

  setLoaded = (val) => {
    this.loaded = val
  }

  openCreateBucketModal = () => {
    this.showCreateBucketModal = true
  }

  closeCreateBucketModal = () => {
    this.showCreateBucketModal = false
  }

  openDeleteBucketModal = (bucket) => {
    this.selectedBucketToEdit = bucket
    this.showDeleteBucketModal = true
  }

  closeDeleteBucketModal = () => {
    this.showDeleteBucketModal = false
  }

  openToggleBucketPublicModal = (bucket) => {
    this.selectedBucketToEdit = bucket
    this.showToggleBucketPublicModal = true
  }

  closeToggleBucketPublicModal = () => {
    this.showToggleBucketPublicModal = false
  }

  setSelectedBucket = (bucket) => {
    this.selectedBucket = bucket
    this.clearOpenedFolders()
    this.closeFilePreview()
    this.clearSelectedItems()
  }

  setView = (view) => {
    this.view = view
    this.closeFilePreview()
    this.updateExplorerPreferences()
  }

  setSortBy = async (sortBy) => {
    this.sortBy = sortBy
    this.closeFilePreview()
    this.updateExplorerPreferences()
    await this.refetchAllOpenedFolders()
  }

  setSortByOrder = async (sortByOrder) => {
    this.sortByOrder = sortByOrder
    this.closeFilePreview()
    this.updateExplorerPreferences()
    await this.refetchAllOpenedFolders()
  }

  clearColumns = () => {
    this.columns = []
  }

  pushColumnAtIndex = (column, index) => {
    this.columns = this.columns.slice(0, index + 1).concat([column])
  }

  popColumn = () => {
    this.abortApiCalls()
    this.columns = this.columns.slice(0, this.getLatestColumnIndex())
  }

  popColumnAtIndex = (index) => {
    this.columns = this.columns.slice(0, index + 1)
  }

  setColumnIsLoadingMore = (index, isLoadingMoreItems = true) => {
    this.columns = this.columns.map((col, idx) => {
      return idx === index ? { ...col, isLoadingMoreItems } : col
    })
  }

  pushOpenedFolderAtIndex = (folder, index) => {
    this.openedFolders = this.openedFolders.slice(0, index).concat(folder)
  }

  popOpenedFolders = () => {
    this.openedFolders = this.openedFolders.slice(0, this.openedFolders.length - 1)
  }

  popOpenedFoldersAtIndex = (index) => {
    this.openedFolders = this.openedFolders.slice(0, index + 1)
  }

  clearOpenedFolders = () => {
    this.openedFolders = []
  }

  setSelectedItems = (items) => {
    this.selectedItems = items
  }

  clearSelectedItems = () => {
    this.selectedItems = []
  }

  setSelectedItemsToDelete = (items) => {
    this.selectedItemsToDelete = items
  }

  clearSelectedItemsToDelete = () => {
    this.selectedItemsToDelete = []
  }

  setSelectedItemsToMove = (items) => {
    this.selectedItemsToMove = items
  }

  clearSelectedItemsToMove = () => {
    this.selectedItemsToMove = []
  }

  addNewFolderPlaceholder = (columnIndex) => {
    const isPrepend = true
    const folderName = 'Untitled folder'
    const folderType = STORAGE_ROW_TYPES.FOLDER
    const columnIdx = columnIndex === -1 ? this.getLatestColumnIndex() : columnIndex
    this.addTempRow(folderType, folderName, STORAGE_ROW_STATUS.EDITING, columnIdx, {}, isPrepend)
  }

  addNewFolder = async (folderName, columnIndex) => {
    const autofix = false
    const formattedName = this.sanitizeNameForDuplicateInColumn(folderName, autofix, columnIndex)

    if (isNull(formattedName)) {
      return
    }
    /**
     * todo: move this to a util file, as renameFolder() uses same logic
     */
    if (formattedName.includes('/') || formattedName.includes('\\')) {
      return toast.error('Folder names should not have forward or back slashes.')
    }
    if (formattedName.length === 0) {
      return this.removeTempRows(columnIndex)
    }

    this.updateFolderAfterEdit(formattedName, columnIndex)

    const emptyPlaceholderFile = `${formattedName}/${EMPTY_FOLDER_PLACEHOLDER_FILE_NAME}`
    const pathToFolder = this.openedFolders
      .slice(0, columnIndex)
      .map((folder) => folder.name)
      .join('/')
    const formattedPathToEmptyPlaceholderFile =
      pathToFolder.length > 0 ? `${pathToFolder}/${emptyPlaceholderFile}` : emptyPlaceholderFile

    await this.supabaseClient.storage
      .from(this.selectedBucket.name)
      .upload(formattedPathToEmptyPlaceholderFile, new File([], EMPTY_FOLDER_PLACEHOLDER_FILE_NAME))

    if (pathToFolder.length > 0) {
      await this.supabaseClient.storage
        .from(this.selectedBucket.name)
        .remove([`${pathToFolder}/${EMPTY_FOLDER_PLACEHOLDER_FILE_NAME}`])
    }
  }

  setFilePreview = async (file) => {
    const size = file.metadata?.size
    const mimeType = file.metadata?.mimetype
    if (mimeType && size && this.selectedFilePreview.id !== file.id) {
      // Skip fetching of file preview if file is too big
      if (size > PREVIEW_SIZE_LIMIT) {
        this.selectedFilePreview = { ...file, previewUrl: 'skipped' }
        return
      }

      // Either retrieve file preview from FE cache or retrieve signed url
      this.selectedFilePreview = { ...file, previewUrl: 'loading' }
      const cachedPreview = find(this.filePreviewCache, { id: file.id })

      const fetchedAt = get(cachedPreview, ['fetchedAt'], null)
      const expiresIn = get(cachedPreview, ['expiresIn'], null)
      const existsInCache = !isNull(fetchedAt) && !isNull(expiresIn)
      const isExpired = existsInCache ? fetchedAt + expiresIn * 1000 < Date.now() : true

      if (!isExpired) {
        this.selectedFilePreview = { ...file, previewUrl: cachedPreview.url }
      } else {
        const previewUrl = await this.fetchFilePreview(file.name)
        const formattedPreviewUrl = this.selectedBucket.public
          ? `${previewUrl}?t=${new Date().toISOString()}`
          : previewUrl
        this.selectedFilePreview = { ...file, previewUrl: formattedPreviewUrl }

        const fileCache = {
          id: file.id,
          url: previewUrl,
          expiresIn: DEFAULT_EXPIRY,
          fetchedAt: Date.now(),
        }
        if (!existsInCache) {
          this.addFileToPreviewCache(fileCache)
        } else {
          this.updateFileInPreviewCache(fileCache)
        }
      }
    } else {
      this.selectedFilePreview = { ...file, previewUrl: null }
    }
  }

  closeFilePreview = () => {
    this.selectedFilePreview = {}
  }

  copyFileURLToClipboard = async (file) => {
    const filePreview = find(this.filePreviewCache, { id: file.id })
    if (filePreview) {
      // Already generated signed URL
      copyToClipboard(filePreview.url, () => {
        toast(`Copied URL for ${file.name} to clipboard.`)
      })
    } else {
      // Need to generate signed URL, and might as well save it to cache as well
      const signedUrl = await this.fetchFilePreview(file.name)
      let formattedUrl = new URL(signedUrl)
      formattedUrl.searchParams.set('t', new Date().toISOString())

      copyToClipboard(formattedUrl.toString(), () => {
        toast(`Copied URL for ${file.name} to clipboard.`)
      })
      const fileCache = {
        id: file.id,
        url: formattedUrl.toString(),
        expiresIn: DEFAULT_EXPIRY,
        fetchedAt: Date.now(),
      }
      this.addFileToPreviewCache(fileCache)
    }
  }

  /* Methods that involve the storage client library */
  /* Bucket CRUD */

  createBucket = async (bucketName, isPublic = false) => {
    if (isNil(this.supabaseClient)) {
      return toast.error('Failed to initialize supabase client, try refreshing your browser.')
    }

    const { error } = await this.supabaseClient.storage.createBucket(bucketName, {
      public: isPublic,
    })
    if (error) {
      toast.error(error.message)
      return this.closeCreateBucketModal()
    }

    await this.fetchBuckets()
    this.closeCreateBucketModal()
  }

  openBucket = async (bucket) => {
    const { id, name } = bucket
    const columnIndex = -1
    if (!isEqual(this.selectedBucket, bucket)) {
      this.setSelectedBucket(bucket)
      await this.fetchFolderContents(id, name, columnIndex)
    }
  }

  fetchBuckets = async () => {
    const { data: buckets, error } = await this.supabaseClient.storage.listBuckets()
    if (error) return toast(error.message)

    const formattedBuckets = buckets.map((bucket) => {
      return { ...bucket, type: STORAGE_ROW_TYPES.BUCKET, status: STORAGE_ROW_STATUS.READY }
    })
    this.buckets = formattedBuckets
    return formattedBuckets
  }

  deleteBucket = async (bucket) => {
    // Deleting a bucket requires the bucket to be empty first
    // hence delete bucket and empty bucket are coupled tightly here
    const { id, name: bucketName } = bucket

    const { error: emptyBucketError } = await this.supabaseClient.storage.emptyBucket(id)
    if (emptyBucketError) {
      toast(emptyBucketError.message)
      return false
    }

    const { error: deleteBucketError } = await this.supabaseClient.storage.deleteBucket(id)
    if (deleteBucketError) {
      toast(deleteBucketError.message)
      return false
    }

    await this.fetchBuckets()
    if (bucketName === this.selectedBucket.name) {
      this.setSelectedBucket({})
      this.clearColumns()
      this.clearOpenedFolders()
    }
    this.clearSelectedItemsToDelete()
    this.closeDeleteBucketModal()
    return true
  }

  toggleBucketPublic = async (bucket) => {
    const { name: bucketName } = bucket

    const { data, error } = await this.supabaseClient.storage.updateBucket(bucketName, {
      public: !bucket.public,
    })
    if (error) {
      toast(error.message)
      return this.closeToggleBucketPublicModal()
    }

    await this.fetchBuckets()
    this.clearFilePreviewCache()
    this.closeToggleBucketPublicModal()

    await this.openBucket({ ...bucket, public: !bucket.public })
  }

  /* Files CRUD */

  getFile = async (fileEntry) => {
    try {
      return await new Promise((resolve, reject) => fileEntry.file(resolve, reject))
    } catch (err) {
      console.error('getFile error:', err)
      return undefined
    }
  }

  // https://stackoverflow.com/a/53058574
  getFilesDataTransferItems = async (items) => {
    const toastId = toast.loading('Retrieving items to upload...')
    const files = []
    const queue = []
    for (const item of items) {
      queue.push(item.webkitGetAsEntry())
    }
    while (queue.length > 0) {
      const entry = queue.shift() || {}
      if (entry.isFile) {
        const file = await this.getFile(entry)
        if (!isUndefined(file)) {
          file.path = entry.fullPath.slice(1)
          files.push(file)
        }
      } else if (entry.isDirectory) {
        queue.push(...(await this.readAllDirectoryEntries(entry.createReader())))
      }
    }
    toast.dismiss(toastId)
    return files
  }

  // Get all the entries (files or sub-directories) in a directory
  // by calling readEntries until it returns empty array
  readAllDirectoryEntries = async (directoryReader) => {
    const entries = []
    let readEntries = await this.readEntriesPromise(directoryReader)
    while (readEntries.length > 0) {
      entries.push(...readEntries)
      readEntries = await this.readEntriesPromise(directoryReader)
    }
    return entries
  }

  // Wrap readEntries in a promise to make working with readEntries easier
  // readEntries will return only some of the entries in a directory
  // e.g. Chrome returns at most 100 entries at a time
  readEntriesPromise = async (directoryReader) => {
    try {
      return await new Promise((resolve, reject) => {
        directoryReader.readEntries(resolve, reject)
      })
    } catch (err) {
      console.error('readEntriesPromise error:', err)
    }
  }

  uploadFiles = async (files, columnIndex, isDrop = false) => {
    const t1 = new Date()

    const autofix = true
    // We filter out any folders which are just '#' until we can properly encode such characters in the URL
    const filesToUpload = isDrop
      ? (await this.getFilesDataTransferItems(files)).filter((file) => !file.path.includes('#/'))
      : Array.from(files)
    const derivedColumnIndex = columnIndex === -1 ? this.getLatestColumnIndex() : columnIndex

    // If we're uploading a folder which name already exists in the same folder that we're uploading to
    // We sanitize the folder name and let all file uploads through. (This is only via drag drop)
    const topLevelFolders = get(this.columns, [derivedColumnIndex, 'items'], [])
      .filter((item) => !item.id)
      .map((item) => item.name)
    const formattedFilesToUpload = filesToUpload.map((file) => {
      // If the files are from clicking "Upload button", just take them as they are since users cannot
      // upload folders from clicking that button, only via drag drop
      if (!file.path) return file

      const path = file.path.split('/')
      const topLevelFolder = path.length > 1 ? path[0] : null
      if (topLevelFolders.includes(topLevelFolder)) {
        const newTopLevelFolder = this.sanitizeNameForDuplicateInColumn(
          topLevelFolder,
          autofix,
          columnIndex
        )
        path[0] = newTopLevelFolder
        file.path = path.join('/')
      }
      return file
    })

    const uploadedTopLevelFolders = []
    this.uploadProgress = 0
    let numberOfFilesToUpload = formattedFilesToUpload.length
    let numberOfFilesUploadedSuccess = 0
    let numberOfFilesUploadedFail = 0

    const pathToFile = this.openedFolders
      .slice(0, derivedColumnIndex)
      .map((folder) => folder.name)
      .join('/')

    const toastId = toast.loading(
      `Uploading ${formattedFilesToUpload.length} file${
        formattedFilesToUpload.length > 1 ? 's' : ''
      }...`
    )

    // Upload files in batches
    const promises = formattedFilesToUpload.map((file) => {
      const fileOptions = { cacheControl: 3600 }
      const metadata = { mimetype: file.type, size: file.size }

      const isWithinFolder = get(file, ['path'], '').split('/').length > 1
      const fileName = !isWithinFolder
        ? this.sanitizeNameForDuplicateInColumn(file.name, autofix)
        : file.name
      const formattedFileName = has(file, ['path']) && isWithinFolder ? file.path : fileName
      const formattedPathToFile =
        pathToFile.length > 0 ? `${pathToFile}/${formattedFileName}` : formattedFileName

      if (isWithinFolder) {
        const topLevelFolder = file.path.split('/')[0]
        if (!uploadedTopLevelFolders.includes(topLevelFolder)) {
          this.addTempRow(
            STORAGE_ROW_TYPES.FOLDER,
            topLevelFolder,
            STORAGE_ROW_STATUS.LOADING,
            derivedColumnIndex,
            metadata
          )
          uploadedTopLevelFolders.push(topLevelFolder)
        }
      } else {
        this.addTempRow(
          STORAGE_ROW_TYPES.FILE,
          fileName,
          STORAGE_ROW_STATUS.LOADING,
          derivedColumnIndex,
          metadata
        )
      }

      return () => {
        return new Promise(async (resolve) => {
          const { error } = await this.supabaseClient.storage
            .from(this.selectedBucket.name)
            .upload(formattedPathToFile, file, fileOptions)

          this.uploadProgress = this.uploadProgress + 1 / formattedFilesToUpload.length

          if (error) {
            numberOfFilesUploadedFail += 1
            toast.error(`Failed to upload ${file.name}: ${error.message}`)
            resolve()
          } else {
            numberOfFilesUploadedSuccess += 1
            resolve()
          }
        })
      }
    })

    // For file uploads specifically, we have to lower the batch size for now as the client side
    // is just unable to handle such volumes of transfer
    // [Joshen] I realised this can be simplified with just a vanilla for loop, no need for reduce
    // Just take note, but if it's working fine, then it's okay
    const batchedPromises = chunk(promises, 10)
    try {
      await batchedPromises.reduce(async (previousPromise, nextBatch) => {
        await previousPromise
        await Promise.allSettled(nextBatch.map((batch) => batch()))
        toast.loading(
          `Uploading ${formattedFilesToUpload.length} file${
            formattedFilesToUpload.length > 1 ? 's' : ''
          }... (${(this.uploadProgress * 100).toFixed(2)}%)`,
          { id: toastId }
        )
      }, Promise.resolve())

      if (numberOfFilesUploadedSuccess > 0) {
        await this.supabaseClient.storage
          .from(this.selectedBucket.name)
          .remove([`${pathToFile}/${EMPTY_FOLDER_PLACEHOLDER_FILE_NAME}`])
      }

      await this.refetchAllOpenedFolders()

      if (numberOfFilesToUpload === 0) {
        toast.dismiss(toastId)
      } else if (numberOfFilesUploadedFail === numberOfFilesToUpload) {
        toast.error(
          `Failed to upload ${numberOfFilesToUpload} file${numberOfFilesToUpload > 1 ? 's' : ''}!`,
          { id: toastId }
        )
      } else if (numberOfFilesUploadedSuccess === numberOfFilesToUpload) {
        toast.success(
          `Successfully uploaded ${numberOfFilesToUpload} file${
            numberOfFilesToUpload > 1 ? 's' : ''
          }!`,
          { id: toastId }
        )
      } else {
        toast.success(
          `Successfully uploaded ${numberOfFilesUploadedSuccess} out of ${numberOfFilesToUpload} file${
            numberOfFilesToUpload > 1 ? 's' : ''
          }!`,
          { id: toastId }
        )
      }
    } catch (e) {
      console.error(e)
      toast.error(`Failed to upload files`)
    }
    const t2 = new Date()

    console.log(
      `Total time taken for ${formattedFilesToUpload.length} files: ${(t2 - t1) / 1000} seconds`
    )
  }

  moveFiles = async (newPathToFile) => {
    const newPaths = compact(newPathToFile.split('/'))
    const formattedNewPathToFile = newPaths.join('/')
    let numberOfFilesMovedFail = 0
    this.clearSelectedItems()

    await Promise.all(
      this.selectedItemsToMove.map(async (item) => {
        const pathToFile = this.openedFolders
          .slice(0, item.columnIndex)
          .map((folder) => folder.name)
          .join('/')

        const fromPath = pathToFile.length > 0 ? `${pathToFile}/${item.name}` : item.name
        const toPath =
          newPathToFile.length > 0 ? `${formattedNewPathToFile}/${item.name}` : item.name

        const { error } = await this.supabaseClient.storage
          .from(this.selectedBucket.name)
          .move(fromPath, toPath)

        if (error) {
          numberOfFilesMovedFail += 1
          toast.error(error.message)
        }
      })
    )

    if (numberOfFilesMovedFail === this.selectedItemsToMove.length) {
      toast.error(`Failed to move files`)
    } else {
      toast.success(
        `Successfully moved ${
          this.selectedItemsToMove.length - numberOfFilesMovedFail
        } to ${formattedNewPathToFile}`
      )
    }

    // Clear file preview cache if moved files exist in cache
    const idsOfItemsToMove = this.selectedItemsToMove.map((item) => item.id)
    const updatedFilePreviewCache = this.filePreviewCache.filter(
      (file) => !idsOfItemsToMove.includes(file.id)
    )
    this.filePreviewCache = updatedFilePreviewCache

    await this.refetchAllOpenedFolders()
    this.clearSelectedItemsToMove()
  }

  fetchFilePreview = async (fileName) => {
    const includeBucket = false
    const pathToFile = this.getPathAlongOpenedFolders(includeBucket)
    const formattedPathToFile = pathToFile.length > 0 ? `${pathToFile}/${fileName}` : fileName

    if (this.selectedBucket.public) {
      const { data, error } = await this.supabaseClient.storage
        .from(this.selectedBucket.name)
        .getPublicUrl(formattedPathToFile)

      if (!error) {
        return data.publicURL
      }
    }

    const { data, error } = await this.supabaseClient.storage
      .from(this.selectedBucket.name)
      .createSignedUrl(formattedPathToFile, DEFAULT_EXPIRY)

    if (!error) {
      return data.signedURL
    }

    return null
  }

  deleteFiles = async (files, isDeleteFolder = false) => {
    this.closeFilePreview()

    // If every file has the 'prefix' property, then just construct the prefix
    // directly (from delete folder). Otherwise go by the opened folders.
    const prefixes = !some(files, 'prefix')
      ? files.map((file) => {
          const { name, columnIndex } = file
          const pathToFile = this.openedFolders
            .slice(0, columnIndex)
            .map((folder) => folder.name)
            .join('/')
          this.updateRowStatus(name, STORAGE_ROW_STATUS.LOADING, columnIndex)
          return pathToFile.length > 0 ? `${pathToFile}/${name}` : name
        })
      : files.map((file) => `${file.prefix}/${file.name}`)

    this.clearSelectedItems()

    // batch BATCH_SIZE prefixes per request
    const batches = chunk(prefixes, BATCH_SIZE).map((batch) => () => {
      return this.supabaseClient.storage.from(this.selectedBucket.name).remove(batch)
    })

    // make BATCH_SIZE requests at the same time
    await chunk(batches, BATCH_SIZE).reduce(async (previousPromise, nextBatch) => {
      await previousPromise
      await Promise.all(nextBatch.map((batch) => batch()))
    }, Promise.resolve())

    // Clear file preview cache if deleted files exist in cache
    const idsOfFilesDeleted = files.map((file) => file.id)
    const updatedFilePreviewCache = this.filePreviewCache.filter(
      (file) => !idsOfFilesDeleted.includes(file.id)
    )
    this.filePreviewCache = updatedFilePreviewCache

    if (!isDeleteFolder) {
      // If parent folders are empty, reinstate .emptyFolderPlaceholder to persist them
      const parentFolderPrefixes = uniq(
        prefixes.map((prefix) => {
          const segments = prefix.split('/')
          return segments.slice(0, segments.length - 1).join('/')
        })
      )
      await Promise.all(
        parentFolderPrefixes.map((prefix) => this.validateParentFolderEmpty(prefix))
      )

      toast.success(`Successfully deleted ${prefixes.length} file(s)`)
      await this.refetchAllOpenedFolders()
      this.clearSelectedItemsToDelete()
    }
  }

  downloadSelectedFiles = async () => {
    const showIndividualToast = false
    const toastId = toast(`Retrieving ${this.selectedItems.length} files...`, {
      autoClose: false,
      hideProgressBar: true,
    })

    const res = await Promise.all(
      this.selectedItems.map(async (item) => await this.downloadFile(item, showIndividualToast))
    )

    const numberOfSuccessfullyDownloadedFiles = res.filter((x) => x === true).length
    toast.success(`Downloaded ${numberOfSuccessfullyDownloadedFiles} files`, {
      id: toastId,
    })
  }

  downloadFile = async (file, showToast = true) => {
    let toastId
    const fileName = file.name
    const fileMimeType = get(file, ['metadata', 'mimetype'], null)

    if (showToast) {
      toastId = toast.loading(`Retrieving ${fileName}...`, {
        autoClose: false,
      })
    }

    const pathToFile = this.openedFolders
      .slice(0, file.columnIndex)
      .map((folder) => folder.name)
      .join('/')
    const formattedPathToFile = pathToFile.length > 0 ? `${pathToFile}/${fileName}` : fileName

    const { data, error } = await this.supabaseClient.storage
      .from(this.selectedBucket.name)
      .download(formattedPathToFile)

    if (!error) {
      const blob = data
      const newBlob = new Blob([blob], { type: fileMimeType })
      const blobUrl = window.URL.createObjectURL(newBlob)

      const link = document.createElement('a')
      link.href = blobUrl
      link.setAttribute('download', `${fileName}`)
      document.body.appendChild(link)
      link.click()
      link.parentNode.removeChild(link)
      window.URL.revokeObjectURL(blob)
      if (toastId) {
        toast.success(`Downloading ${fileName}`, {
          id: toastId,
        })
      }
      return true
    } else {
      console.error('Failed to download:', fileName)
      if (toastId) {
        toast.error(`Failed to download ${fileName}`, {
          id: toastId,
        })
      }
      return false
    }
  }

  renameFile = async (file, newName, columnIndex) => {
    const originalName = file.name
    if (originalName === newName) {
      this.updateRowStatus(originalName, STORAGE_ROW_STATUS.READY, columnIndex)
    } else {
      this.updateRowStatus(originalName, STORAGE_ROW_STATUS.LOADING, columnIndex, newName)
      const includeBucket = false
      const pathToFile = this.getPathAlongOpenedFolders(includeBucket)

      const fromPath = pathToFile.length > 0 ? `${pathToFile}/${originalName}` : originalName
      const toPath = pathToFile.length > 0 ? `${pathToFile}/${newName}` : newName
      const { error } = await this.supabaseClient.storage
        .from(this.selectedBucket.name)
        .move(fromPath, toPath)

      if (error) {
        toast.error(error.message)
      }
      await this.refetchAllOpenedFolders()

      // Clear file preview cache if the renamed file exists in the cache
      const updatedFilePreviewCache = this.filePreviewCache.filter(
        (fileCache) => fileCache.id !== file.id
      )
      this.filePreviewCache = updatedFilePreviewCache
    }
  }

  /* Folders CRUD */

  fetchFolderContents = async (folderId, folderName, index, searchString = '') => {
    this.abortApiCalls()

    this.updateRowStatus(folderName, STORAGE_ROW_STATUS.LOADING, index)
    this.pushColumnAtIndex(
      { id: folderId, name: folderName, status: STORAGE_ROW_STATUS.LOADING, items: [] },
      index
    )

    const prefix = this.openedFolders.map((folder) => folder.name).join('/')
    const options = {
      limit: LIMIT,
      offset: OFFSET,
      search: searchString,
      sortBy: { column: this.sortBy, order: this.sortByOrder },
    }
    const parameters = { signal: this.abortController.signal }

    const { data: items, error } = await this.supabaseClient.storage
      .from(this.selectedBucket.name)
      .list(prefix, options, parameters)

    this.updateRowStatus(folderName, STORAGE_ROW_STATUS.READY, index)

    if (!error) {
      const formattedItems = this.formatFolderItems(items)
      this.pushColumnAtIndex(
        {
          id: folderId || folderName,
          name: folderName,
          items: formattedItems,
          hasMoreItems: formattedItems.length === LIMIT,
          isLoadingMoreItems: false,
        },
        index
      )
    }
  }

  fetchMoreFolderContents = async (index, column, searchString = '') => {
    this.setColumnIsLoadingMore(index)

    const prefix = this.openedFolders.map((folder) => folder.name).join('/')
    const options = {
      limit: LIMIT,
      offset: column.items.length,
      search: searchString,
      sortBy: { column: this.sortBy, order: this.sortByOrder },
    }
    const parameters = { signal: this.abortController.signal }

    const { data: items, error } = await this.supabaseClient.storage
      .from(this.selectedBucket.name)
      .list(prefix, options, parameters)

    if (!error) {
      // Add items to column
      const formattedItems = this.formatFolderItems(items)
      this.columns = this.columns.map((col, idx) => {
        if (idx === index) {
          return {
            ...col,
            items: col.items.concat(formattedItems),
            isLoadingMoreItems: false,
            hasMoreItems: items.length === LIMIT,
          }
        }
        return col
      })
    }
  }

  refetchAllOpenedFolders = async () => {
    const paths = this.openedFolders.map((folder) => folder.name)
    await this.fetchFoldersByPath(paths)
  }

  fetchFoldersByPath = async (paths) => {
    const pathsWithEmptyPrefix = [''].concat(paths)

    const foldersItems = await Promise.all(
      pathsWithEmptyPrefix.map(async (path, idx) => {
        const prefix = paths.slice(0, idx).join('/')
        const options = {
          limit: LIMIT,
          offset: OFFSET,
          sortBy: { column: this.sortBy, order: this.sortByOrder },
        }

        const { data: items, error } = await this.supabaseClient.storage
          .from(this.selectedBucket.name)
          .list(prefix, options)

        if (error) {
          console.error('Error at fetchFoldersByPath:', error)
        }

        return items
      })
    )

    const formattedFolders = foldersItems.map((folderItems, idx) => {
      const formattedItems = this.formatFolderItems(folderItems)
      return {
        id: null,
        name: idx === 0 ? this.selectedBucket.name : pathsWithEmptyPrefix[idx],
        items: formattedItems,
        hasMoreItems: formattedItems.length === LIMIT,
        isLoadingMoreItems: false,
      }
    })

    // Package into columns and update this.columns
    this.columns = formattedFolders

    // Update openedFolders as well
    const updatedOpenedFolders = paths.map((path, idx) => {
      const folderInfo = find(formattedFolders[idx].items, { name: path })
      // Folder doesnt exist, FE just scaffolds a "fake" folder
      if (!folderInfo) {
        return {
          id: null,
          name: path,
          type: STORAGE_ROW_TYPES.FOLDER,
          status: STORAGE_ROW_STATUS.READY,
        }
      }
      return folderInfo
    })
    this.openedFolders = updatedOpenedFolders
  }

  // Check parent folder if its empty, if yes, reinstate .emptyFolderPlaceholder
  // Used when deleting folder or deleting files
  validateParentFolderEmpty = async (parentFolderPrefix) => {
    const { data: items, error } = await this.supabaseClient.storage
      .from(this.selectedBucket.name)
      .list(parentFolderPrefix, this.DEFAULT_OPTIONS)
    if (!error && items.length === 0) {
      const prefixToPlaceholder = `${parentFolderPrefix}/${EMPTY_FOLDER_PLACEHOLDER_FILE_NAME}`
      await this.supabaseClient.storage
        .from(this.selectedBucket.name)
        .upload(prefixToPlaceholder, new File([], EMPTY_FOLDER_PLACEHOLDER_FILE_NAME))
    }
  }

  deleteFolder = async (folder) => {
    const isDeleteFolder = true
    const files = await this.getAllItemsAlongFolder(folder)
    await this.deleteFiles(files, isDeleteFolder)

    const parentFolderPrefix = this.openedFolders.map((folder) => folder.name).join('/')
    if (parentFolderPrefix.length > 0) {
      await this.validateParentFolderEmpty(parentFolderPrefix)
    }

    await this.refetchAllOpenedFolders()
    this.clearSelectedItemsToDelete()
    toast.success(`Successfully deleted ${folder.name}`)
  }

  renameFolder = async (folder, newName, columnIndex) => {
    const originalName = folder.name

    /**
     * Catch any folder names that contain slash or backslash
     *
     * this is because slashes are used to denote
     * children/parent relationships in bucket
     *
     * todo: move this to a util file, as createFolder() uses same logic
     */
    if (newName.includes('/') || newName.includes('\\')) {
      return toast.error('Folder names should not have forward or back slashes.')
    }

    if (originalName === newName) {
      this.updateRowStatus(originalName, STORAGE_ROW_STATUS.READY, columnIndex)
    } else {
      this.updateRowStatus(originalName, STORAGE_ROW_STATUS.LOADING, columnIndex, newName)
      const files = await this.getAllItemsAlongFolder(folder)

      let hasErrors = false
      // Make this batched promises into a reusable function for storage, i think this will be super helpful
      const promises = files.map((file) => {
        const fromPath = `${file.prefix}/${file.name}`
        const pathSegments = fromPath.split('/')
        const toPath = pathSegments
          .slice(0, columnIndex)
          .concat(newName)
          .concat(pathSegments.slice(columnIndex + 1))
          .join('/')
        return () => {
          return new Promise(async (resolve) => {
            const { error } = await this.supabaseClient.storage
              .from(this.selectedBucket.name)
              .move(fromPath, toPath)
            if (error) {
              hasErrors = true
              toast.error(`Failed to move ${fromPath} to the new folder`)
            }
            resolve()
          })
        }
      })

      const batchedPromises = chunk(promises, BATCH_SIZE)
      // [Joshen] I realised this can be simplified with just a vanilla for loop, no need for reduce
      // Just take note, but if it's working fine, then it's okay
      try {
        await batchedPromises.reduce(async (previousPromise, nextBatch) => {
          await previousPromise
          await Promise.all(nextBatch.map((batch) => batch()))
        }, Promise.resolve())

        if (!hasErrors) {
          toast.success(`Successfully renamed folder to ${newName}`)
        } else {
          toast.error(`Renamed folder to ${newName} with some errors`)
        }
        await this.refetchAllOpenedFolders()

        // Clear file preview cache if the moved file exists in the cache
        const fileIds = files.map((file) => file.id)
        const updatedFilePreviewCache = this.filePreviewCache.filter(
          (fileCache) => !fileIds.includes(fileCache.id)
        )
        this.filePreviewCache = updatedFilePreviewCache
      } catch (e) {
        toast.error(`Failed to rename folder to ${newName}`)
      }
    }
  }

  /*
    Recursively returns a list of items along every directory within the specified base folder
    Each item has an extra property 'prefix' which has the prefix that leads to the item
    Used specifically for any operation that deals with every file along the folder
    e.g Delete folder, rename folder
  */
  getAllItemsAlongFolder = async (folder) => {
    const items = []

    let formattedPathToFolder = ''
    const { name, columnIndex, prefix } = folder

    if (isUndefined(prefix)) {
      const pathToFolder = this.openedFolders
        .slice(0, columnIndex)
        .map((folder) => folder.name)
        .join('/')
      formattedPathToFolder = pathToFolder.length > 0 ? `${pathToFolder}/${name}` : name
    } else {
      formattedPathToFolder = `${prefix}/${name}`
    }

    const options = {
      limit: LIMIT,
      offset: OFFSET,
      sortBy: { column: this.sortBy, order: this.sortByOrder },
    }
<<<<<<< HEAD
    const { data: folderContents } = await this.supabaseClient.storage
      .from(this.selectedBucket.name)
      .list(formattedPathToFolder, options)
=======
    let folderContents = []

    for (;;) {
      const { data } = await this.supabaseClient.storage
        .from(this.selectedBucket.name)
        .list(formattedPathToFolder, options)
      folderContents = folderContents.concat(data)
      options.offset += options.limit
      if (data.length < options.limit) {
        break
      }
    }
>>>>>>> 199436dd

    const subfolders = folderContents?.filter((item) => isNull(item.id)) ?? []
    const folderItems = folderContents?.filter((item) => !isNull(item.id)) ?? []

    folderItems.forEach((item) => items.push({ ...item, prefix: formattedPathToFolder }))

    const subFolderContents = await Promise.all(
      subfolders.map((folder) =>
        this.getAllItemsAlongFolder({ ...folder, prefix: formattedPathToFolder })
      )
    )
    subFolderContents.map((subfolderContent) => {
      subfolderContent.map((item) => items.push(item))
    })

    return items
  }

  /* UI Helper functions */

  sanitizeNameForDuplicateInColumn = (
    name,
    autofix = false,
    columnIndex = this.getLatestColumnIndex()
  ) => {
    const currentColumn = this.columns[columnIndex]
    const currentColumnItems = currentColumn.items.filter(
      (item) => item.status !== STORAGE_ROW_STATUS.EDITING
    )
    const hasSameNameInColumn = currentColumnItems.filter((item) => item.name === name).length > 0

    if (hasSameNameInColumn) {
      if (autofix) {
        const [fileName, fileExt] = name.split('.')
        const dupeNameRegex = new RegExp(
          `${fileName} \\([-0-9]+\\)${fileExt ? '.' + fileExt : ''}$`
        )
        const itemsWithSameNameInColumn = currentColumnItems.filter((item) =>
          item.name.match(dupeNameRegex)
        )

        const updatedFileName = fileName + ` (${itemsWithSameNameInColumn.length + 1})`
        return fileExt ? `${updatedFileName}.${fileExt}` : updatedFileName
      } else {
        toast(
          `The name ${name} already exists in the current directory. Please use a different name.`
        )
        return null
      }
    }

    return name
  }

  formatFolderItems = (items = []) => {
    const formattedItems =
      items
        ?.filter((item) => item.name !== EMPTY_FOLDER_PLACEHOLDER_FILE_NAME)
        .map((item) => {
          const itemObj = {
            ...item,
            type: item.id ? STORAGE_ROW_TYPES.FILE : STORAGE_ROW_TYPES.FOLDER,
            status: STORAGE_ROW_STATUS.READY,
          }
          return itemObj
        }) ?? []
    return formattedItems
  }

  addTempRow = (type, name, status, columnIndex, metadata = {}, isPrepend = false) => {
    const updatedColumns = this.columns.map((column, idx) => {
      if (idx === columnIndex) {
        const tempRow = { type, name, status, metadata }
        const updatedItems = isPrepend
          ? [tempRow].concat(column.items)
          : column.items.concat([tempRow])
        return { ...column, items: updatedItems }
      }
      return column
    })
    this.columns = updatedColumns
  }

  removeTempRows = (columnIndex) => {
    const updatedColumns = this.columns.map((column, idx) => {
      if (idx === columnIndex) {
        const updatedItems = column.items.filter((item) => has(item, 'id'))
        return { ...column, items: updatedItems }
      }
      return column
    })
    this.columns = updatedColumns
  }

  setSelectedItemToRename = (file) => {
    this.updateRowStatus(file.name, STORAGE_ROW_STATUS.EDITING, file.columnIndex)
  }

  updateRowStatus = (
    name,
    status,
    columnIndex = this.getLatestColumnIndex(),
    updatedName = null
  ) => {
    const updatedColumns = this.columns.map((column, idx) => {
      if (idx === columnIndex) {
        const updatedColumnItems = column.items.map((item) => {
          if (item.name === name) {
            return {
              ...item,
              status,
              ...(updatedName && { name: updatedName }),
            }
          }
          return item
        })
        return { ...column, items: updatedColumnItems }
      }
      return column
    })
    this.columns = updatedColumns
  }

  updateFolderAfterEdit = (
    folderName,
    columnIndex = this.getLatestColumnIndex(),
    status = STORAGE_ROW_STATUS.READY
  ) => {
    const updatedColumns = this.columns.map((column, idx) => {
      if (idx === columnIndex) {
        const updatedItems = column.items.map((item) => {
          if (item.status === STORAGE_ROW_STATUS.EDITING) {
            const currentTime = new Date().toISOString()
            return {
              ...item,
              status,
              name: folderName,
              createdAt: currentTime,
              lastAccessedAt: currentTime,
              updatedAt: currentTime,
              metadata: null,
              id: null,
            }
          }
          return item
        })
        return { ...column, items: updatedItems }
      }
      return column
    })
    this.columns = updatedColumns
  }

  /* User Preferences */

  updateExplorerPreferences = () => {
    const localStorageKey = this.getLocalStorageKey()
    const preferences = {
      view: this.view,
      sortBy: this.sortBy,
      sortByOrder: this.sortByOrder,
    }
    localStorage.setItem(localStorageKey, JSON.stringify(preferences))
    return preferences
  }

  loadExplorerPreferences = () => {
    const localStorageKey = this.getLocalStorageKey()
    const preferences = localStorage.getItem(localStorageKey)
    if (preferences) {
      const { view, sortBy, sortByOrder } = JSON.parse(preferences)
      this.view = view
      this.sortBy = sortBy
      this.sortByOrder = sortByOrder
    } else {
      const { view, sortBy, sortByOrder } = this.updateExplorerPreferences()
      this.view = view
      this.sortBy = sortBy
      this.sortByOrder = sortByOrder
    }
  }
}

export default StorageExplorerStore<|MERGE_RESOLUTION|>--- conflicted
+++ resolved
@@ -1206,11 +1206,6 @@
       offset: OFFSET,
       sortBy: { column: this.sortBy, order: this.sortByOrder },
     }
-<<<<<<< HEAD
-    const { data: folderContents } = await this.supabaseClient.storage
-      .from(this.selectedBucket.name)
-      .list(formattedPathToFolder, options)
-=======
     let folderContents = []
 
     for (;;) {
@@ -1223,7 +1218,6 @@
         break
       }
     }
->>>>>>> 199436dd
 
     const subfolders = folderContents?.filter((item) => isNull(item.id)) ?? []
     const folderItems = folderContents?.filter((item) => !isNull(item.id)) ?? []
