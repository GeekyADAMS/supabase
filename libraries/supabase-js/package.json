{
  "name": "@supabase/supabase-js",
  "version": "0.1.19",
  "description": "Supabase Realtime API",
  "main": "./lib/index.js",
  "scripts": {
    "clean": "rimraf lib",
    "test": "npm run cover",
    "test:prod": "cross-env BABEL_ENV=production npm run test",
    "test:only": "mocha --require babel-core/register --require babel-polyfill --recursive",
    "test:watch": "npm test -- --watch",
    "test:examples": "node examples/",
    "cover": "nyc --check-coverage npm run test:only",
    "build": "cross-env BABEL_ENV=production babel src --out-dir lib",
    "prepublish": "npm run clean && npm run build",
    "deploy": "npm version patch && npm publish --access=public"
  },
  "files": [
    "lib",
    "src"
  ],
  "repository": {
    "type": "git",
    "url": "git+https://github.com/supabase/monorepolate.git"
  },
  "keywords": [
    "boilerplate",
    "npm",
    "module",
    "node",
    "javascript"
  ],
  "author": "Supabase",
  "license": "MIT",
  "bugs": {
    "url": "https://github.com/supabase/monorepo/issues"
  },
  "homepage": "https://supabase.io",
  "devDependencies": {
    "babel-cli": "^6.26.0",
    "babel-plugin-add-module-exports": "^1.0.0",
    "babel-polyfill": "^6.26.0",
    "babel-preset-env": "^1.6.1",
    "babel-preset-minify": "^0.3.0",
    "chai": "^4.1.2",
    "cross-env": "^5.2.1",
    "mocha": "^6.1.3",
    "nyc": "^13.3.0",
    "rimraf": "^2.6.2"
  },
  "dependencies": {
<<<<<<< HEAD
    "@supabase/postgrest-js": "^0.5.0",
=======
    "@supabase/postgrest-js": "^0.4.1",
>>>>>>> 57593bb0
    "@supabase/realtime-js": "^0.1.6",
    "superagent": "^5.2.1"
  }
}<|MERGE_RESOLUTION|>--- conflicted
+++ resolved
@@ -49,11 +49,7 @@
     "rimraf": "^2.6.2"
   },
   "dependencies": {
-<<<<<<< HEAD
     "@supabase/postgrest-js": "^0.5.0",
-=======
-    "@supabase/postgrest-js": "^0.4.1",
->>>>>>> 57593bb0
     "@supabase/realtime-js": "^0.1.6",
     "superagent": "^5.2.1"
   }
